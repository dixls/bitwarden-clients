<<<<<<< HEAD
<header>
    <div class="left">
        <button type="button" appBlurClick (click)="close()">{{'close' | i18n}}</button>
    </div>
    <div class="center">
        <span class="title">{{'viewItem' | i18n}}</span>
    </div>
    <div class="right" *ngIf="cipher">
        <button type="button" appBlurClick (click)="edit()" *ngIf="!cipher.isDeleted">{{'edit' | i18n}}</button>
    </div>
</header>
<content *ngIf="cipher">
    <div class="box">
        <div class="box-header">
            {{'itemInformation' | i18n}}
        </div>
        <div class="box-content">
            <div class="box-content-row">
                <span class="row-label">{{'name' | i18n}}</span>
                <input type="text" [value]="cipher.name" readonly aria-readonly="true" />
            </div>
            <!-- Login -->
            <div *ngIf="cipher.login">
                <div class="box-content-row box-content-row-flex" *ngIf="cipher.login.username">
                    <div class="row-main">
                        <span class="row-label draggable" draggable="true"
                            (dragstart)="setTextDataOnDrag($event, cipher.login.username)">{{'username' | i18n}}
                        </span>
                        <input type="text" [value]="cipher.login.username" readonly aria-readonly="true" />
                    </div>
                    <div class="action-buttons">
                        <button type="button" class="row-btn" appStopClick appA11yTitle="{{'copyUsername' | i18n}}"
                            (click)="copy(cipher.login.username, 'username', 'Username')">
                            <i class="fa fa-lg fa-clone" aria-hidden="true"></i>
                        </button>
                    </div>
                </div>
                <div class="box-content-row box-content-row-flex" *ngIf="cipher.login.password">
                    <div class="row-main">
                        <span class="row-label draggable" draggable="true"
                            (dragstart)="setTextDataOnDrag($event, cipher.login.password)">{{'password' | i18n}}</span>
                        <div [hidden]="showPassword" class="monospaced">
                            {{cipher.login.maskedPassword}}</div>
                        <div [hidden]="!showPassword" class="monospaced password-wrapper" appSelectCopy
                            [innerHTML]="cipher.login.password | colorPassword"></div>
                    </div>
                    <div class="action-buttons">
                        <button type="button" #checkPasswordBtn class="row-btn btn" appBlurClick
                            appA11yTitle="{{'checkPassword' | i18n}}" (click)="checkPassword()"
                            [appApiAction]="checkPasswordPromise" [disabled]="checkPasswordBtn.loading"
                            *ngIf="cipher.viewPassword">
                            <i class="fa fa-lg fa-check-circle" [hidden]="checkPasswordBtn.loading"
                                aria-hidden="true"></i>
                            <i class="fa fa-lg fa-spinner fa-spin" [hidden]="!checkPasswordBtn.loading"
                                aria-hidden="true"></i>
                        </button>
                        <button type="button" class="row-btn" appStopClick appA11yTitle="{{'toggleVisibility' | i18n}}"
                            (click)="togglePassword()" *ngIf="cipher.viewPassword">
                            <i class="fa fa-lg" aria-hidden="true"
                                [ngClass]="{'fa-eye': !showPassword, 'fa-eye-slash': showPassword}"></i>
                        </button>
                        <button type="button" class="row-btn" appStopClick appA11yTitle="{{'copyPassword' | i18n}}"
                            (click)="copy(cipher.login.password, 'password', 'Password')" *ngIf="cipher.viewPassword">
                            <i class="fa fa-lg fa-clone" aria-hidden="true"></i>
                        </button>
                    </div>
                </div>
                <div class="box-content-row box-content-row-flex totp" [ngClass]="{'low': totpLow}"
                    *ngIf="cipher.login.totp && totpCode">
                    <div class="row-main">
                        <span class="row-label draggable" draggable="true"
                            (dragstart)="setTextDataOnDrag($event, totpCode)">{{'verificationCodeTotp' | i18n}}</span>
                        <span class="totp-code">{{totpCodeFormatted}}</span>
                    </div>
                    <span class="totp-countdown">
                        <span class="totp-sec">{{totpSec}}</span>
                        <svg>
                            <g>
                                <circle class="totp-circle inner" r="12.6" cy="16" cx="16"
                                    [ngStyle]="{'stroke-dashoffset.px': totpDash}"></circle>
                                <circle class="totp-circle outer" r="14" cy="16" cx="16"></circle>
                            </g>
                        </svg>
                    </span>
                    <div class="action-buttons">
                        <button type="button" class="row-btn" appStopClick appA11yTitle="{{'copyVerificationCode' | i18n}}"
                            (click)="copy(totpCode, 'verificationCodeTotp', 'TOTP')">
                            <i class="fa fa-lg fa-clone" aria-hidden="true"></i>
                        </button>
                    </div>
                </div>
            </div>
            <!-- Card -->
            <div *ngIf="cipher.card">
                <div class="box-content-row" *ngIf="cipher.card.cardholderName">
                    <span class="row-label">{{'cardholderName' | i18n}}</span>
                    {{cipher.card.cardholderName}}
                </div>
                <div class="box-content-row box-content-row-flex" *ngIf="cipher.card.number">
                    <div class="row-main">
                        <span class="row-label">{{'number' | i18n}}</span>
                        <span [hidden]="showCardNumber" class="monospaced">{{cipher.card.maskedNumber}}</span>
                        <span [hidden]="!showCardNumber" class="monospaced">{{cipher.card.number}}</span>
                    </div>
                    <div class="action-buttons">
                        <button type="button" class="row-btn" appStopClick appA11yTitle="{{'toggleVisibility' | i18n}}"
                            (click)="toggleCardNumber()">
                            <i class="fa fa-lg" aria-hidden="true"
                                [ngClass]="{'fa-eye': !showCardNumber, 'fa-eye-slash': showCardNumber}"></i>
                        </button>
                        <button type="button" class="row-btn" appStopClick appA11yTitle="{{'copyNumber' | i18n}}"
                            (click)="copy(cipher.card.number, 'number', 'Card Number')">
                            <i class="fa fa-lg fa-clone" aria-hidden="true"></i>
                        </button>
                    </div>
                </div>
                <div class="box-content-row" *ngIf="cipher.card.brand">
                    <span class="row-label">{{'brand' | i18n}}</span>
                    {{cipher.card.brand}}
                </div>
                <div class="box-content-row" *ngIf="cipher.card.expiration">
                    <span class="row-label">{{'expiration' | i18n}}</span>
                    {{cipher.card.expiration}}
                </div>
                <div class="box-content-row box-content-row-flex" *ngIf="cipher.card.code">
                    <div class="row-main">
                        <span class="row-label">{{'securityCode' | i18n}}</span>
                        <span [hidden]="showCardCode" class="monospaced">{{cipher.card.maskedCode}}</span>
                        <span [hidden]="!showCardCode" class="monospaced">{{cipher.card.code}}</span>
                    </div>
                    <div class="action-buttons">
                        <button type="button" class="row-btn" appStopClick appA11yTitle="{{'toggleVisibility' | i18n}}"
                            (click)="toggleCardCode()">
                            <i class="fa fa-lg" aria-hidden="true"
                                [ngClass]="{'fa-eye': !showCardCode, 'fa-eye-slash': showCardCode}"></i>
                        </button>
                        <button type="button" class="row-btn" appStopClick appA11yTitle="{{'copySecurityCode' | i18n}}"
                            (click)="copy(cipher.card.code, 'securityCode', 'Security Code')">
                            <i class="fa fa-lg fa-clone" aria-hidden="true"></i>
                        </button>
                    </div>
                </div>
            </div>
            <!-- Identity -->
            <div *ngIf="cipher.identity">
                <div class="box-content-row" *ngIf="cipher.identity.fullName">
                    <span class="row-label">{{'identityName' | i18n}}</span>
                    {{cipher.identity.fullName}}
                </div>
                <div class="box-content-row" *ngIf="cipher.identity.username">
                    <span class="row-label">{{'username' | i18n}}</span>
                    {{cipher.identity.username}}
                </div>
                <div class="box-content-row" *ngIf="cipher.identity.company">
                    <span class="row-label">{{'company' | i18n}}</span>
                    {{cipher.identity.company}}
                </div>
                <div class="box-content-row" *ngIf="cipher.identity.ssn">
                    <span class="row-label">{{'ssn' | i18n}}</span>
                    {{cipher.identity.ssn}}
                </div>
                <div class="box-content-row" *ngIf="cipher.identity.passportNumber">
                    <span class="row-label">{{'passportNumber' | i18n}}</span>
                    {{cipher.identity.passportNumber}}
                </div>
                <div class="box-content-row" *ngIf="cipher.identity.licenseNumber">
                    <span class="row-label">{{'licenseNumber' | i18n}}</span>
                    {{cipher.identity.licenseNumber}}
                </div>
                <div class="box-content-row" *ngIf="cipher.identity.email">
                    <span class="row-label">{{'email' | i18n}}</span>
                    {{cipher.identity.email}}
                </div>
                <div class="box-content-row" *ngIf="cipher.identity.phone">
                    <span class="row-label">{{'phone' | i18n}}</span>
                    {{cipher.identity.phone}}
                </div>
                <div class="box-content-row"
                    *ngIf="cipher.identity.address1 || cipher.identity.city || cipher.identity.country">
                    <span class="row-label">{{'address' | i18n}}</span>
                    <div *ngIf="cipher.identity.address1">{{cipher.identity.address1}}</div>
                    <div *ngIf="cipher.identity.address2">{{cipher.identity.address2}}</div>
                    <div *ngIf="cipher.identity.address3">{{cipher.identity.address3}}</div>
                    <div *ngIf="cipher.identity.fullAddressPart2">{{cipher.identity.fullAddressPart2}}</div>
                    <div *ngIf="cipher.identity.country">{{cipher.identity.country}}</div>
                </div>
            </div>
        </div>
    </div>
    <div class="box" *ngIf="cipher.login && cipher.login.hasUris">
        <div class="box-content">
            <div class="box-content-row box-content-row-flex" *ngFor="let u of cipher.login.uris; let i = index">
                <div class="row-main">
                    <span class="row-label" *ngIf="!u.isWebsite">{{'uri' | i18n}}</span>
                    <span class="row-label" *ngIf="u.isWebsite">{{'website' | i18n}}</span>
                    <span title="{{u.uri}}">
                        <input type="text" [value]="u.hostOrUri" readonly aria-readonly="true" />
                    </span>
                </div>
                <div class="action-buttons">
                    <button type="button" class="row-btn" appStopClick appA11yTitle="{{'launch' | i18n}}" *ngIf="u.canLaunch"
                        (click)="launch(u)">
                        <i class="fa fa-lg fa-share-square-o" aria-hidden="true"></i>
                    </button>
                    <button type="button" class="row-btn" appStopClick appA11yTitle="{{'copyUri' | i18n}}"
                        (click)="copy(u.uri, u.isWebsite ? 'website' : 'uri', 'URI')">
                        <i class="fa fa-lg fa-clone" aria-hidden="true"></i>
                    </button>
                </div>
            </div>
        </div>
    </div>
    <div class="box" *ngIf="cipher.notes">
        <div class="box-header">
            {{'notes' | i18n}}
        </div>
        <div class="box-content">
            <div class="box-content-row">
                <textarea [value]="cipher.notes" rows="6" readonly aria-readonly="true"></textarea>
            </div>
        </div>
    </div>
    <div class="box" *ngIf="cipher.hasFields">
        <div class="box-header">
            {{'customFields' | i18n}}
        </div>
        <div class="box-content">
            <div class="box-content-row box-content-row-flex" *ngFor="let field of cipher.fields">
                <div class="row-main">
                    <span class="row-label">{{field.name}}</span>
                    <div *ngIf="field.type === fieldType.Text">
                        {{field.value || '&nbsp;'}}
                    </div>
                    <div *ngIf="field.type === fieldType.Hidden">
                        <span [hidden]="!field.showValue" class="monospaced show-whitespace">{{field.value}}</span>
                        <span [hidden]="field.showValue" class="monospaced">{{field.maskedValue}}</span>
                    </div>
                    <div *ngIf="field.type === fieldType.Boolean">
                        <i class="fa fa-check-square-o" *ngIf="field.value === 'true'" aria-hidden="true"></i>
                        <i class="fa fa-square-o" *ngIf="field.value !== 'true'" aria-hidden="true"></i>
                        <span class="sr-only">{{field.value}}</span>
                    </div>
                </div>
                <div class="action-buttons">
                    <button type="button" class="row-btn" appStopClick appA11yTitle="{{'toggleVisibility' | i18n}}"
                        *ngIf="field.type === fieldType.Hidden && cipher.viewPassword"
                        (click)="toggleFieldValue(field)">
                        <i class="fa fa-lg" aria-hidden="true"
                            [ngClass]="{'fa-eye': !field.showValue, 'fa-eye-slash': field.showValue}"></i>
                    </button>
                    <button type="button" class="row-btn" appStopClick appA11yTitle="{{'copyValue' | i18n}}"
                        *ngIf="field.value && field.type !== fieldType.Boolean && !(field.type === fieldType.Hidden && !cipher.viewPassword)"
                        (click)="copy(field.value, 'value', field.type === fieldType.Hidden ? 'H_Field' : 'Field')">
                        <i class="fa fa-lg fa-clone" aria-hidden="true"></i>
                   </button>
                </div>
            </div>
        </div>
    </div>
    <div class="box" *ngIf="cipher.hasAttachments && (canAccessPremium || cipher.organizationId) && showAttachments">
        <div class="box-header">
            {{'attachments' | i18n}}
        </div>
        <div class="box-content">
            <button type="button" class="box-content-row box-content-row-flex text-default" *ngFor="let attachment of cipher.attachments"
                appStopClick appBlurCLick (click)="downloadAttachment(attachment)">
                <span class="row-main">{{attachment.fileName}}</span>
                <small class="row-sub-label">{{attachment.sizeName}}</small>
                <i class="fa fa-download fa-fw row-sub-icon" *ngIf="!attachment.downloading" aria-hidden="true"></i>
                <i class="fa fa-spinner fa-fw fa-spin row-sub-icon" *ngIf="attachment.downloading"
                    aria-hidden="true"></i>
          </button>
        </div>
    </div>
    <div class="box list">
        <div class="box-content single-line">
            <button type="button" class="box-content-row" appStopClick appBlurClick (click)="fillCipher()"
                *ngIf="cipher.type !== cipherType.SecureNote && !cipher.isDeleted && !inPopout">
                <div class="row-main text-primary">
                    <div class="icon text-primary" aria-hidden="true">
                        <i class="fa fa-pencil-square-o fa-lg fa-fw"></i>
                    </div>
                    <span>{{'autoFill' | i18n}}</span>
                </div>
            </button>
            <button type="button" class="box-content-row" appStopClick appBlurClick (click)="fillCipherAndSave()"
                *ngIf="cipher.type === cipherType.Login && !cipher.isDeleted && !inPopout">
                <div class="row-main text-primary">
                    <div class="icon text-primary" aria-hidden="true">
                        <i class="fa fa-bookmark fa-lg fa-fw"></i>
                    </div>
                    <span>{{'autoFillAndSave' | i18n}}</span>
                </div>
            </button>
            <button type="button" class="box-content-row" appStopClick appBlurClick (click)="clone()"
                *ngIf="!cipher.organizationId && !cipher.isDeleted">
                <div class="row-main text-primary">
                    <div class="icon text-primary" aria-hidden="true">
                        <i class="fa fa-files-o fa-lg fa-fw"></i>
                    </div>
                    <span>{{'cloneItem' | i18n}}</span>
                </div>
            </button>
            <button type="button" class="box-content-row" appStopClick appBlurClick (click)="share()" *ngIf="!cipher.organizationId">
                <div class="row-main text-primary">
                    <div class="icon text-primary" aria-hidden="true">
                        <i class="fa fa-arrow-circle-o-right fa-lg fa-fw"></i>
                    </div>
                    <span>{{'moveToOrganization' | i18n}}</span>
                </div>
            </button>
            <button type="button" class="box-content-row" appStopClick appBlurClick (click)="restore()" *ngIf="cipher.isDeleted">
                <div class="row-main text-primary">
                    <div class="icon text-primary" aria-hidden="true">
                        <i class="fa fa-undo fa-lg fa-fw"></i>
                    </div>
                    <span>{{'restoreItem' | i18n}}</span>
                </div>
            </button>
            <button type="button" class="box-content-row" appStopClick appBlurClick (click)="delete()">
                <div class="row-main text-danger">
                    <div class="icon text-danger" aria-hidden="true">
                        <i class="fa fa-trash-o fa-lg fa-fw"></i>
                    </div>
                    <span>{{(cipher.isDeleted ? 'permanentlyDeleteItem' : 'deleteItem') | i18n}}</span>
                </div>
            </button>
        </div>
    </div>
    <div class="box">
        <div class="box-footer">
            <div>
                <b class="font-weight-semibold">{{'dateUpdated' | i18n}}:</b>
                {{cipher.revisionDate | date:'medium'}}
            </div>
            <div *ngIf="cipher.passwordRevisionDisplayDate">
                <b class="font-weight-semibold">{{'datePasswordUpdated' | i18n}}:</b>
                {{cipher.passwordRevisionDisplayDate | date:'medium'}}
            </div>
            <div *ngIf="cipher.hasPasswordHistory">
                <b class="font-weight-semibold">{{'passwordHistory' | i18n}}:</b>
                <a routerLink="/cipher-password-history" [queryParams]="{cipherId: cipher.id}" appStopClick
                    title="{{'passwordHistory' | i18n}}">
                    {{cipher.passwordHistory.length}}
                </a>
            </div>
        </div>
    </div>
</content>
=======
<header>
    <div class="left">
        <button type="button" appBlurClick (click)="close()">{{'close' | i18n}}</button>
    </div>
    <div class="center">
        <span class="title">{{'viewItem' | i18n}}</span>
    </div>
    <div class="right" *ngIf="cipher">
        <button type="button" appBlurClick (click)="edit()" *ngIf="!cipher.isDeleted">{{'edit' | i18n}}</button>
    </div>
</header>
<content *ngIf="cipher">
    <div class="box">
        <div class="box-header">
            {{'itemInformation' | i18n}}
        </div>
        <div class="box-content">
            <div class="box-content-row">
                <span class="row-label">{{'name' | i18n}}</span>
                <input type="text" [value]="cipher.name" readonly aria-readonly="true" />
            </div>
            <!-- Login -->
            <div *ngIf="cipher.login">
                <div class="box-content-row box-content-row-flex" *ngIf="cipher.login.username">
                    <div class="row-main">
                        <span class="row-label draggable" draggable="true"
                            (dragstart)="setTextDataOnDrag($event, cipher.login.username)">{{'username' | i18n}}
                        </span>
                        <input type="text" [value]="cipher.login.username" readonly aria-readonly="true" />
                    </div>
                    <div class="action-buttons">
                        <a class="row-btn" href="#" appStopClick appA11yTitle="{{'copyUsername' | i18n}}"
                            (click)="copy(cipher.login.username, 'username', 'Username')">
                            <i class="fa fa-lg fa-clone" aria-hidden="true"></i>
                        </a>
                    </div>
                </div>
                <div class="box-content-row box-content-row-flex" *ngIf="cipher.login.password">
                    <div class="row-main">
                        <span class="row-label draggable" draggable="true"
                            (dragstart)="setTextDataOnDrag($event, cipher.login.password)">{{'password' | i18n}}</span>
                        <div [hidden]="showPassword" class="monospaced">
                            {{cipher.login.maskedPassword}}</div>
                        <div [hidden]="!showPassword" class="monospaced password-wrapper" appSelectCopy
                            [innerHTML]="cipher.login.password | colorPassword"></div>
                    </div>
                    <div class="action-buttons">
                        <button type="button" #checkPasswordBtn class="row-btn btn" appBlurClick
                            appA11yTitle="{{'checkPassword' | i18n}}" (click)="checkPassword()"
                            [appApiAction]="checkPasswordPromise" [disabled]="checkPasswordBtn.loading"
                            *ngIf="cipher.viewPassword">
                            <i class="fa fa-lg fa-check-circle" [hidden]="checkPasswordBtn.loading"
                                aria-hidden="true"></i>
                            <i class="fa fa-lg fa-spinner fa-spin" [hidden]="!checkPasswordBtn.loading"
                                aria-hidden="true"></i>
                        </button>
                        <a class="row-btn" href="#" appStopClick appA11yTitle="{{'toggleVisibility' | i18n}}"
                            (click)="togglePassword()" *ngIf="cipher.viewPassword">
                            <i class="fa fa-lg" aria-hidden="true"
                                [ngClass]="{'fa-eye': !showPassword, 'fa-eye-slash': showPassword}"></i>
                        </a>
                        <a class="row-btn" href="#" appStopClick appA11yTitle="{{'copyPassword' | i18n}}"
                            (click)="copy(cipher.login.password, 'password', 'Password')" *ngIf="cipher.viewPassword">
                            <i class="fa fa-lg fa-clone" aria-hidden="true"></i>
                        </a>
                    </div>
                </div>
                <div class="box-content-row box-content-row-flex totp" [ngClass]="{'low': totpLow}"
                    *ngIf="cipher.login.totp && totpCode">
                    <div class="row-main">
                        <span class="row-label draggable" draggable="true"
                            (dragstart)="setTextDataOnDrag($event, totpCode)">{{'verificationCodeTotp' | i18n}}</span>
                        <span class="totp-code">{{totpCodeFormatted}}</span>
                    </div>
                    <span class="totp-countdown">
                        <span class="totp-sec">{{totpSec}}</span>
                        <svg>
                            <g>
                                <circle class="totp-circle inner" r="12.6" cy="16" cx="16"
                                    [ngStyle]="{'stroke-dashoffset.px': totpDash}"></circle>
                                <circle class="totp-circle outer" r="14" cy="16" cx="16"></circle>
                            </g>
                        </svg>
                    </span>
                    <div class="action-buttons">
                        <a class="row-btn" href="#" appStopClick appA11yTitle="{{'copyVerificationCode' | i18n}}"
                            (click)="copy(totpCode, 'verificationCodeTotp', 'TOTP')">
                            <i class="fa fa-lg fa-clone" aria-hidden="true"></i>
                        </a>
                    </div>
                </div>
            </div>
            <!-- Card -->
            <div *ngIf="cipher.card">
                <div class="box-content-row" *ngIf="cipher.card.cardholderName">
                    <span class="row-label">{{'cardholderName' | i18n}}</span>
                    {{cipher.card.cardholderName}}
                </div>
                <div class="box-content-row box-content-row-flex" *ngIf="cipher.card.number">
                    <div class="row-main">
                        <span class="row-label">{{'number' | i18n}}</span>
                        <span [hidden]="showCardNumber" class="monospaced">{{cipher.card.maskedNumber}}</span>
                        <span [hidden]="!showCardNumber" class="monospaced">{{cipher.card.number}}</span>
                    </div>
                    <div class="action-buttons">
                        <a class="row-btn" href="#" appStopClick appA11yTitle="{{'toggleVisibility' | i18n}}"
                            (click)="toggleCardNumber()">
                            <i class="fa fa-lg" aria-hidden="true"
                                [ngClass]="{'fa-eye': !showCardNumber, 'fa-eye-slash': showCardNumber}"></i>
                        </a>
                        <a class="row-btn" href="#" appStopClick appA11yTitle="{{'copyNumber' | i18n}}"
                            (click)="copy(cipher.card.number, 'number', 'Card Number')">
                            <i class="fa fa-lg fa-clone" aria-hidden="true"></i>
                        </a>
                    </div>
                </div>
                <div class="box-content-row" *ngIf="cipher.card.brand">
                    <span class="row-label">{{'brand' | i18n}}</span>
                    {{cipher.card.brand}}
                </div>
                <div class="box-content-row" *ngIf="cipher.card.expiration">
                    <span class="row-label">{{'expiration' | i18n}}</span>
                    {{cipher.card.expiration}}
                </div>
                <div class="box-content-row box-content-row-flex" *ngIf="cipher.card.code">
                    <div class="row-main">
                        <span class="row-label">{{'securityCode' | i18n}}</span>
                        <span [hidden]="showCardCode" class="monospaced">{{cipher.card.maskedCode}}</span>
                        <span [hidden]="!showCardCode" class="monospaced">{{cipher.card.code}}</span>
                    </div>
                    <div class="action-buttons">
                        <a class="row-btn" href="#" appStopClick appA11yTitle="{{'toggleVisibility' | i18n}}"
                            (click)="toggleCardCode()">
                            <i class="fa fa-lg" aria-hidden="true"
                                [ngClass]="{'fa-eye': !showCardCode, 'fa-eye-slash': showCardCode}"></i>
                        </a>
                        <a class="row-btn" href="#" appStopClick appA11yTitle="{{'copySecurityCode' | i18n}}"
                            (click)="copy(cipher.card.code, 'securityCode', 'Security Code')">
                            <i class="fa fa-lg fa-clone" aria-hidden="true"></i>
                        </a>
                    </div>
                </div>
            </div>
            <!-- Identity -->
            <div *ngIf="cipher.identity">
                <div class="box-content-row" *ngIf="cipher.identity.fullName">
                    <span class="row-label">{{'identityName' | i18n}}</span>
                    {{cipher.identity.fullName}}
                </div>
                <div class="box-content-row" *ngIf="cipher.identity.username">
                    <span class="row-label">{{'username' | i18n}}</span>
                    {{cipher.identity.username}}
                </div>
                <div class="box-content-row" *ngIf="cipher.identity.company">
                    <span class="row-label">{{'company' | i18n}}</span>
                    {{cipher.identity.company}}
                </div>
                <div class="box-content-row" *ngIf="cipher.identity.ssn">
                    <span class="row-label">{{'ssn' | i18n}}</span>
                    {{cipher.identity.ssn}}
                </div>
                <div class="box-content-row" *ngIf="cipher.identity.passportNumber">
                    <span class="row-label">{{'passportNumber' | i18n}}</span>
                    {{cipher.identity.passportNumber}}
                </div>
                <div class="box-content-row" *ngIf="cipher.identity.licenseNumber">
                    <span class="row-label">{{'licenseNumber' | i18n}}</span>
                    {{cipher.identity.licenseNumber}}
                </div>
                <div class="box-content-row" *ngIf="cipher.identity.email">
                    <span class="row-label">{{'email' | i18n}}</span>
                    {{cipher.identity.email}}
                </div>
                <div class="box-content-row" *ngIf="cipher.identity.phone">
                    <span class="row-label">{{'phone' | i18n}}</span>
                    {{cipher.identity.phone}}
                </div>
                <div class="box-content-row"
                    *ngIf="cipher.identity.address1 || cipher.identity.city || cipher.identity.country">
                    <span class="row-label">{{'address' | i18n}}</span>
                    <div *ngIf="cipher.identity.address1">{{cipher.identity.address1}}</div>
                    <div *ngIf="cipher.identity.address2">{{cipher.identity.address2}}</div>
                    <div *ngIf="cipher.identity.address3">{{cipher.identity.address3}}</div>
                    <div *ngIf="cipher.identity.fullAddressPart2">{{cipher.identity.fullAddressPart2}}</div>
                    <div *ngIf="cipher.identity.country">{{cipher.identity.country}}</div>
                </div>
            </div>
        </div>
    </div>
    <div class="box" *ngIf="cipher.login && cipher.login.hasUris">
        <div class="box-content">
            <div class="box-content-row box-content-row-flex" *ngFor="let u of cipher.login.uris; let i = index">
                <div class="row-main">
                    <span class="row-label" *ngIf="!u.isWebsite">{{'uri' | i18n}}</span>
                    <span class="row-label" *ngIf="u.isWebsite">{{'website' | i18n}}</span>
                    <span title="{{u.uri}}">
                        <input type="text" [value]="u.hostOrUri" readonly aria-readonly="true" />
                    </span>
                </div>
                <div class="action-buttons">
                    <a class="row-btn" href="#" appStopClick appA11yTitle="{{'launch' | i18n}}" *ngIf="u.canLaunch"
                        (click)="launch(u)">
                        <i class="fa fa-lg fa-share-square-o" aria-hidden="true"></i>
                    </a>
                    <a class="row-btn" href="#" appStopClick appA11yTitle="{{'copyUri' | i18n}}"
                        (click)="copy(u.uri, u.isWebsite ? 'website' : 'uri', 'URI')">
                        <i class="fa fa-lg fa-clone" aria-hidden="true"></i>
                    </a>
                </div>
            </div>
        </div>
    </div>
    <div class="box" *ngIf="cipher.notes">
        <div class="box-header">
            {{'notes' | i18n}}
        </div>
        <div class="box-content">
            <div class="box-content-row">
                <textarea [value]="cipher.notes" rows="6" readonly aria-readonly="true"></textarea>
            </div>
        </div>
    </div>
    <div class="box" *ngIf="cipher.hasFields">
        <app-vault-view-custom-fields [cipher]="cipher" [promptPassword]="promptPassword.bind(this)" 
            [copy]="copy.bind(this)"></app-vault-view-custom-fields>
    </div>
    <div class="box" *ngIf="cipher.hasAttachments && (canAccessPremium || cipher.organizationId) && showAttachments">
        <div class="box-header">
            {{'attachments' | i18n}}
        </div>
        <div class="box-content">
            <a class="box-content-row box-content-row-flex text-default" *ngFor="let attachment of cipher.attachments"
                href="#" appStopClick appBlurCLick (click)="downloadAttachment(attachment)">
                <span class="row-main">{{attachment.fileName}}</span>
                <small class="row-sub-label">{{attachment.sizeName}}</small>
                <i class="fa fa-download fa-fw row-sub-icon" *ngIf="!attachment.downloading" aria-hidden="true"></i>
                <i class="fa fa-spinner fa-fw fa-spin row-sub-icon" *ngIf="attachment.downloading"
                    aria-hidden="true"></i>
            </a>
        </div>
    </div>
    <div class="box list">
        <div class="box-content single-line">
            <a class="box-content-row" href="#" appStopClick appBlurClick (click)="fillCipher()"
                *ngIf="cipher.type !== cipherType.SecureNote && !cipher.isDeleted && !inPopout">
                <div class="row-main text-primary">
                    <div class="icon text-primary" aria-hidden="true">
                        <i class="fa fa-pencil-square-o fa-lg fa-fw"></i>
                    </div>
                    <span>{{'autoFill' | i18n}}</span>
                </div>
            </a>
            <a class="box-content-row" href="#" appStopClick appBlurClick (click)="fillCipherAndSave()"
                *ngIf="cipher.type === cipherType.Login && !cipher.isDeleted && !inPopout">
                <div class="row-main text-primary">
                    <div class="icon text-primary" aria-hidden="true">
                        <i class="fa fa-bookmark fa-lg fa-fw"></i>
                    </div>
                    <span>{{'autoFillAndSave' | i18n}}</span>
                </div>
            </a>
            <a class="box-content-row" href="#" appStopClick appBlurClick (click)="clone()"
                *ngIf="!cipher.organizationId && !cipher.isDeleted">
                <div class="row-main text-primary">
                    <div class="icon text-primary" aria-hidden="true">
                        <i class="fa fa-files-o fa-lg fa-fw"></i>
                    </div>
                    <span>{{'cloneItem' | i18n}}</span>
                </div>
            </a>
            <a class="box-content-row" href="#" appStopClick appBlurClick (click)="share()" *ngIf="!cipher.organizationId">
                <div class="row-main text-primary">
                    <div class="icon text-primary" aria-hidden="true">
                        <i class="fa fa-arrow-circle-o-right fa-lg fa-fw"></i>
                    </div>
                    <span>{{'moveToOrganization' | i18n}}</span>
                </div>
            </a>
            <a class="box-content-row" href="#" appStopClick appBlurClick (click)="restore()" *ngIf="cipher.isDeleted">
                <div class="row-main text-primary">
                    <div class="icon text-primary" aria-hidden="true">
                        <i class="fa fa-undo fa-lg fa-fw"></i>
                    </div>
                    <span>{{'restoreItem' | i18n}}</span>
                </div>
            </a>
            <a class="box-content-row" href="#" appStopClick appBlurClick (click)="delete()">
                <div class="row-main text-danger">
                    <div class="icon text-danger" aria-hidden="true">
                        <i class="fa fa-trash-o fa-lg fa-fw"></i>
                    </div>
                    <span>{{(cipher.isDeleted ? 'permanentlyDeleteItem' : 'deleteItem') | i18n}}</span>
                </div>
            </a>
        </div>
    </div>
    <div class="box">
        <div class="box-footer">
            <div>
                <b class="font-weight-semibold">{{'dateUpdated' | i18n}}:</b>
                {{cipher.revisionDate | date:'medium'}}
            </div>
            <div *ngIf="cipher.passwordRevisionDisplayDate">
                <b class="font-weight-semibold">{{'datePasswordUpdated' | i18n}}:</b>
                {{cipher.passwordRevisionDisplayDate | date:'medium'}}
            </div>
            <div *ngIf="cipher.hasPasswordHistory">
                <b class="font-weight-semibold">{{'passwordHistory' | i18n}}:</b>
                <a routerLink="/cipher-password-history" [queryParams]="{cipherId: cipher.id}" appStopClick
                    title="{{'passwordHistory' | i18n}}">
                    {{cipher.passwordHistory.length}}
                </a>
            </div>
        </div>
    </div>
</content>
>>>>>>> 1619fe53
<|MERGE_RESOLUTION|>--- conflicted
+++ resolved
@@ -1,668 +1,316 @@
-<<<<<<< HEAD
-<header>
-    <div class="left">
-        <button type="button" appBlurClick (click)="close()">{{'close' | i18n}}</button>
-    </div>
-    <div class="center">
-        <span class="title">{{'viewItem' | i18n}}</span>
-    </div>
-    <div class="right" *ngIf="cipher">
-        <button type="button" appBlurClick (click)="edit()" *ngIf="!cipher.isDeleted">{{'edit' | i18n}}</button>
-    </div>
-</header>
-<content *ngIf="cipher">
-    <div class="box">
-        <div class="box-header">
-            {{'itemInformation' | i18n}}
-        </div>
-        <div class="box-content">
-            <div class="box-content-row">
-                <span class="row-label">{{'name' | i18n}}</span>
-                <input type="text" [value]="cipher.name" readonly aria-readonly="true" />
-            </div>
-            <!-- Login -->
-            <div *ngIf="cipher.login">
-                <div class="box-content-row box-content-row-flex" *ngIf="cipher.login.username">
-                    <div class="row-main">
-                        <span class="row-label draggable" draggable="true"
-                            (dragstart)="setTextDataOnDrag($event, cipher.login.username)">{{'username' | i18n}}
-                        </span>
-                        <input type="text" [value]="cipher.login.username" readonly aria-readonly="true" />
-                    </div>
-                    <div class="action-buttons">
-                        <button type="button" class="row-btn" appStopClick appA11yTitle="{{'copyUsername' | i18n}}"
-                            (click)="copy(cipher.login.username, 'username', 'Username')">
-                            <i class="fa fa-lg fa-clone" aria-hidden="true"></i>
-                        </button>
-                    </div>
-                </div>
-                <div class="box-content-row box-content-row-flex" *ngIf="cipher.login.password">
-                    <div class="row-main">
-                        <span class="row-label draggable" draggable="true"
-                            (dragstart)="setTextDataOnDrag($event, cipher.login.password)">{{'password' | i18n}}</span>
-                        <div [hidden]="showPassword" class="monospaced">
-                            {{cipher.login.maskedPassword}}</div>
-                        <div [hidden]="!showPassword" class="monospaced password-wrapper" appSelectCopy
-                            [innerHTML]="cipher.login.password | colorPassword"></div>
-                    </div>
-                    <div class="action-buttons">
-                        <button type="button" #checkPasswordBtn class="row-btn btn" appBlurClick
-                            appA11yTitle="{{'checkPassword' | i18n}}" (click)="checkPassword()"
-                            [appApiAction]="checkPasswordPromise" [disabled]="checkPasswordBtn.loading"
-                            *ngIf="cipher.viewPassword">
-                            <i class="fa fa-lg fa-check-circle" [hidden]="checkPasswordBtn.loading"
-                                aria-hidden="true"></i>
-                            <i class="fa fa-lg fa-spinner fa-spin" [hidden]="!checkPasswordBtn.loading"
-                                aria-hidden="true"></i>
-                        </button>
-                        <button type="button" class="row-btn" appStopClick appA11yTitle="{{'toggleVisibility' | i18n}}"
-                            (click)="togglePassword()" *ngIf="cipher.viewPassword">
-                            <i class="fa fa-lg" aria-hidden="true"
-                                [ngClass]="{'fa-eye': !showPassword, 'fa-eye-slash': showPassword}"></i>
-                        </button>
-                        <button type="button" class="row-btn" appStopClick appA11yTitle="{{'copyPassword' | i18n}}"
-                            (click)="copy(cipher.login.password, 'password', 'Password')" *ngIf="cipher.viewPassword">
-                            <i class="fa fa-lg fa-clone" aria-hidden="true"></i>
-                        </button>
-                    </div>
-                </div>
-                <div class="box-content-row box-content-row-flex totp" [ngClass]="{'low': totpLow}"
-                    *ngIf="cipher.login.totp && totpCode">
-                    <div class="row-main">
-                        <span class="row-label draggable" draggable="true"
-                            (dragstart)="setTextDataOnDrag($event, totpCode)">{{'verificationCodeTotp' | i18n}}</span>
-                        <span class="totp-code">{{totpCodeFormatted}}</span>
-                    </div>
-                    <span class="totp-countdown">
-                        <span class="totp-sec">{{totpSec}}</span>
-                        <svg>
-                            <g>
-                                <circle class="totp-circle inner" r="12.6" cy="16" cx="16"
-                                    [ngStyle]="{'stroke-dashoffset.px': totpDash}"></circle>
-                                <circle class="totp-circle outer" r="14" cy="16" cx="16"></circle>
-                            </g>
-                        </svg>
-                    </span>
-                    <div class="action-buttons">
-                        <button type="button" class="row-btn" appStopClick appA11yTitle="{{'copyVerificationCode' | i18n}}"
-                            (click)="copy(totpCode, 'verificationCodeTotp', 'TOTP')">
-                            <i class="fa fa-lg fa-clone" aria-hidden="true"></i>
-                        </button>
-                    </div>
-                </div>
-            </div>
-            <!-- Card -->
-            <div *ngIf="cipher.card">
-                <div class="box-content-row" *ngIf="cipher.card.cardholderName">
-                    <span class="row-label">{{'cardholderName' | i18n}}</span>
-                    {{cipher.card.cardholderName}}
-                </div>
-                <div class="box-content-row box-content-row-flex" *ngIf="cipher.card.number">
-                    <div class="row-main">
-                        <span class="row-label">{{'number' | i18n}}</span>
-                        <span [hidden]="showCardNumber" class="monospaced">{{cipher.card.maskedNumber}}</span>
-                        <span [hidden]="!showCardNumber" class="monospaced">{{cipher.card.number}}</span>
-                    </div>
-                    <div class="action-buttons">
-                        <button type="button" class="row-btn" appStopClick appA11yTitle="{{'toggleVisibility' | i18n}}"
-                            (click)="toggleCardNumber()">
-                            <i class="fa fa-lg" aria-hidden="true"
-                                [ngClass]="{'fa-eye': !showCardNumber, 'fa-eye-slash': showCardNumber}"></i>
-                        </button>
-                        <button type="button" class="row-btn" appStopClick appA11yTitle="{{'copyNumber' | i18n}}"
-                            (click)="copy(cipher.card.number, 'number', 'Card Number')">
-                            <i class="fa fa-lg fa-clone" aria-hidden="true"></i>
-                        </button>
-                    </div>
-                </div>
-                <div class="box-content-row" *ngIf="cipher.card.brand">
-                    <span class="row-label">{{'brand' | i18n}}</span>
-                    {{cipher.card.brand}}
-                </div>
-                <div class="box-content-row" *ngIf="cipher.card.expiration">
-                    <span class="row-label">{{'expiration' | i18n}}</span>
-                    {{cipher.card.expiration}}
-                </div>
-                <div class="box-content-row box-content-row-flex" *ngIf="cipher.card.code">
-                    <div class="row-main">
-                        <span class="row-label">{{'securityCode' | i18n}}</span>
-                        <span [hidden]="showCardCode" class="monospaced">{{cipher.card.maskedCode}}</span>
-                        <span [hidden]="!showCardCode" class="monospaced">{{cipher.card.code}}</span>
-                    </div>
-                    <div class="action-buttons">
-                        <button type="button" class="row-btn" appStopClick appA11yTitle="{{'toggleVisibility' | i18n}}"
-                            (click)="toggleCardCode()">
-                            <i class="fa fa-lg" aria-hidden="true"
-                                [ngClass]="{'fa-eye': !showCardCode, 'fa-eye-slash': showCardCode}"></i>
-                        </button>
-                        <button type="button" class="row-btn" appStopClick appA11yTitle="{{'copySecurityCode' | i18n}}"
-                            (click)="copy(cipher.card.code, 'securityCode', 'Security Code')">
-                            <i class="fa fa-lg fa-clone" aria-hidden="true"></i>
-                        </button>
-                    </div>
-                </div>
-            </div>
-            <!-- Identity -->
-            <div *ngIf="cipher.identity">
-                <div class="box-content-row" *ngIf="cipher.identity.fullName">
-                    <span class="row-label">{{'identityName' | i18n}}</span>
-                    {{cipher.identity.fullName}}
-                </div>
-                <div class="box-content-row" *ngIf="cipher.identity.username">
-                    <span class="row-label">{{'username' | i18n}}</span>
-                    {{cipher.identity.username}}
-                </div>
-                <div class="box-content-row" *ngIf="cipher.identity.company">
-                    <span class="row-label">{{'company' | i18n}}</span>
-                    {{cipher.identity.company}}
-                </div>
-                <div class="box-content-row" *ngIf="cipher.identity.ssn">
-                    <span class="row-label">{{'ssn' | i18n}}</span>
-                    {{cipher.identity.ssn}}
-                </div>
-                <div class="box-content-row" *ngIf="cipher.identity.passportNumber">
-                    <span class="row-label">{{'passportNumber' | i18n}}</span>
-                    {{cipher.identity.passportNumber}}
-                </div>
-                <div class="box-content-row" *ngIf="cipher.identity.licenseNumber">
-                    <span class="row-label">{{'licenseNumber' | i18n}}</span>
-                    {{cipher.identity.licenseNumber}}
-                </div>
-                <div class="box-content-row" *ngIf="cipher.identity.email">
-                    <span class="row-label">{{'email' | i18n}}</span>
-                    {{cipher.identity.email}}
-                </div>
-                <div class="box-content-row" *ngIf="cipher.identity.phone">
-                    <span class="row-label">{{'phone' | i18n}}</span>
-                    {{cipher.identity.phone}}
-                </div>
-                <div class="box-content-row"
-                    *ngIf="cipher.identity.address1 || cipher.identity.city || cipher.identity.country">
-                    <span class="row-label">{{'address' | i18n}}</span>
-                    <div *ngIf="cipher.identity.address1">{{cipher.identity.address1}}</div>
-                    <div *ngIf="cipher.identity.address2">{{cipher.identity.address2}}</div>
-                    <div *ngIf="cipher.identity.address3">{{cipher.identity.address3}}</div>
-                    <div *ngIf="cipher.identity.fullAddressPart2">{{cipher.identity.fullAddressPart2}}</div>
-                    <div *ngIf="cipher.identity.country">{{cipher.identity.country}}</div>
-                </div>
-            </div>
-        </div>
-    </div>
-    <div class="box" *ngIf="cipher.login && cipher.login.hasUris">
-        <div class="box-content">
-            <div class="box-content-row box-content-row-flex" *ngFor="let u of cipher.login.uris; let i = index">
-                <div class="row-main">
-                    <span class="row-label" *ngIf="!u.isWebsite">{{'uri' | i18n}}</span>
-                    <span class="row-label" *ngIf="u.isWebsite">{{'website' | i18n}}</span>
-                    <span title="{{u.uri}}">
-                        <input type="text" [value]="u.hostOrUri" readonly aria-readonly="true" />
-                    </span>
-                </div>
-                <div class="action-buttons">
-                    <button type="button" class="row-btn" appStopClick appA11yTitle="{{'launch' | i18n}}" *ngIf="u.canLaunch"
-                        (click)="launch(u)">
-                        <i class="fa fa-lg fa-share-square-o" aria-hidden="true"></i>
-                    </button>
-                    <button type="button" class="row-btn" appStopClick appA11yTitle="{{'copyUri' | i18n}}"
-                        (click)="copy(u.uri, u.isWebsite ? 'website' : 'uri', 'URI')">
-                        <i class="fa fa-lg fa-clone" aria-hidden="true"></i>
-                    </button>
-                </div>
-            </div>
-        </div>
-    </div>
-    <div class="box" *ngIf="cipher.notes">
-        <div class="box-header">
-            {{'notes' | i18n}}
-        </div>
-        <div class="box-content">
-            <div class="box-content-row">
-                <textarea [value]="cipher.notes" rows="6" readonly aria-readonly="true"></textarea>
-            </div>
-        </div>
-    </div>
-    <div class="box" *ngIf="cipher.hasFields">
-        <div class="box-header">
-            {{'customFields' | i18n}}
-        </div>
-        <div class="box-content">
-            <div class="box-content-row box-content-row-flex" *ngFor="let field of cipher.fields">
-                <div class="row-main">
-                    <span class="row-label">{{field.name}}</span>
-                    <div *ngIf="field.type === fieldType.Text">
-                        {{field.value || '&nbsp;'}}
-                    </div>
-                    <div *ngIf="field.type === fieldType.Hidden">
-                        <span [hidden]="!field.showValue" class="monospaced show-whitespace">{{field.value}}</span>
-                        <span [hidden]="field.showValue" class="monospaced">{{field.maskedValue}}</span>
-                    </div>
-                    <div *ngIf="field.type === fieldType.Boolean">
-                        <i class="fa fa-check-square-o" *ngIf="field.value === 'true'" aria-hidden="true"></i>
-                        <i class="fa fa-square-o" *ngIf="field.value !== 'true'" aria-hidden="true"></i>
-                        <span class="sr-only">{{field.value}}</span>
-                    </div>
-                </div>
-                <div class="action-buttons">
-                    <button type="button" class="row-btn" appStopClick appA11yTitle="{{'toggleVisibility' | i18n}}"
-                        *ngIf="field.type === fieldType.Hidden && cipher.viewPassword"
-                        (click)="toggleFieldValue(field)">
-                        <i class="fa fa-lg" aria-hidden="true"
-                            [ngClass]="{'fa-eye': !field.showValue, 'fa-eye-slash': field.showValue}"></i>
-                    </button>
-                    <button type="button" class="row-btn" appStopClick appA11yTitle="{{'copyValue' | i18n}}"
-                        *ngIf="field.value && field.type !== fieldType.Boolean && !(field.type === fieldType.Hidden && !cipher.viewPassword)"
-                        (click)="copy(field.value, 'value', field.type === fieldType.Hidden ? 'H_Field' : 'Field')">
-                        <i class="fa fa-lg fa-clone" aria-hidden="true"></i>
-                   </button>
-                </div>
-            </div>
-        </div>
-    </div>
-    <div class="box" *ngIf="cipher.hasAttachments && (canAccessPremium || cipher.organizationId) && showAttachments">
-        <div class="box-header">
-            {{'attachments' | i18n}}
-        </div>
-        <div class="box-content">
-            <button type="button" class="box-content-row box-content-row-flex text-default" *ngFor="let attachment of cipher.attachments"
-                appStopClick appBlurCLick (click)="downloadAttachment(attachment)">
-                <span class="row-main">{{attachment.fileName}}</span>
-                <small class="row-sub-label">{{attachment.sizeName}}</small>
-                <i class="fa fa-download fa-fw row-sub-icon" *ngIf="!attachment.downloading" aria-hidden="true"></i>
-                <i class="fa fa-spinner fa-fw fa-spin row-sub-icon" *ngIf="attachment.downloading"
-                    aria-hidden="true"></i>
-          </button>
-        </div>
-    </div>
-    <div class="box list">
-        <div class="box-content single-line">
-            <button type="button" class="box-content-row" appStopClick appBlurClick (click)="fillCipher()"
-                *ngIf="cipher.type !== cipherType.SecureNote && !cipher.isDeleted && !inPopout">
-                <div class="row-main text-primary">
-                    <div class="icon text-primary" aria-hidden="true">
-                        <i class="fa fa-pencil-square-o fa-lg fa-fw"></i>
-                    </div>
-                    <span>{{'autoFill' | i18n}}</span>
-                </div>
-            </button>
-            <button type="button" class="box-content-row" appStopClick appBlurClick (click)="fillCipherAndSave()"
-                *ngIf="cipher.type === cipherType.Login && !cipher.isDeleted && !inPopout">
-                <div class="row-main text-primary">
-                    <div class="icon text-primary" aria-hidden="true">
-                        <i class="fa fa-bookmark fa-lg fa-fw"></i>
-                    </div>
-                    <span>{{'autoFillAndSave' | i18n}}</span>
-                </div>
-            </button>
-            <button type="button" class="box-content-row" appStopClick appBlurClick (click)="clone()"
-                *ngIf="!cipher.organizationId && !cipher.isDeleted">
-                <div class="row-main text-primary">
-                    <div class="icon text-primary" aria-hidden="true">
-                        <i class="fa fa-files-o fa-lg fa-fw"></i>
-                    </div>
-                    <span>{{'cloneItem' | i18n}}</span>
-                </div>
-            </button>
-            <button type="button" class="box-content-row" appStopClick appBlurClick (click)="share()" *ngIf="!cipher.organizationId">
-                <div class="row-main text-primary">
-                    <div class="icon text-primary" aria-hidden="true">
-                        <i class="fa fa-arrow-circle-o-right fa-lg fa-fw"></i>
-                    </div>
-                    <span>{{'moveToOrganization' | i18n}}</span>
-                </div>
-            </button>
-            <button type="button" class="box-content-row" appStopClick appBlurClick (click)="restore()" *ngIf="cipher.isDeleted">
-                <div class="row-main text-primary">
-                    <div class="icon text-primary" aria-hidden="true">
-                        <i class="fa fa-undo fa-lg fa-fw"></i>
-                    </div>
-                    <span>{{'restoreItem' | i18n}}</span>
-                </div>
-            </button>
-            <button type="button" class="box-content-row" appStopClick appBlurClick (click)="delete()">
-                <div class="row-main text-danger">
-                    <div class="icon text-danger" aria-hidden="true">
-                        <i class="fa fa-trash-o fa-lg fa-fw"></i>
-                    </div>
-                    <span>{{(cipher.isDeleted ? 'permanentlyDeleteItem' : 'deleteItem') | i18n}}</span>
-                </div>
-            </button>
-        </div>
-    </div>
-    <div class="box">
-        <div class="box-footer">
-            <div>
-                <b class="font-weight-semibold">{{'dateUpdated' | i18n}}:</b>
-                {{cipher.revisionDate | date:'medium'}}
-            </div>
-            <div *ngIf="cipher.passwordRevisionDisplayDate">
-                <b class="font-weight-semibold">{{'datePasswordUpdated' | i18n}}:</b>
-                {{cipher.passwordRevisionDisplayDate | date:'medium'}}
-            </div>
-            <div *ngIf="cipher.hasPasswordHistory">
-                <b class="font-weight-semibold">{{'passwordHistory' | i18n}}:</b>
-                <a routerLink="/cipher-password-history" [queryParams]="{cipherId: cipher.id}" appStopClick
-                    title="{{'passwordHistory' | i18n}}">
-                    {{cipher.passwordHistory.length}}
-                </a>
-            </div>
-        </div>
-    </div>
-</content>
-=======
-<header>
-    <div class="left">
-        <button type="button" appBlurClick (click)="close()">{{'close' | i18n}}</button>
-    </div>
-    <div class="center">
-        <span class="title">{{'viewItem' | i18n}}</span>
-    </div>
-    <div class="right" *ngIf="cipher">
-        <button type="button" appBlurClick (click)="edit()" *ngIf="!cipher.isDeleted">{{'edit' | i18n}}</button>
-    </div>
-</header>
-<content *ngIf="cipher">
-    <div class="box">
-        <div class="box-header">
-            {{'itemInformation' | i18n}}
-        </div>
-        <div class="box-content">
-            <div class="box-content-row">
-                <span class="row-label">{{'name' | i18n}}</span>
-                <input type="text" [value]="cipher.name" readonly aria-readonly="true" />
-            </div>
-            <!-- Login -->
-            <div *ngIf="cipher.login">
-                <div class="box-content-row box-content-row-flex" *ngIf="cipher.login.username">
-                    <div class="row-main">
-                        <span class="row-label draggable" draggable="true"
-                            (dragstart)="setTextDataOnDrag($event, cipher.login.username)">{{'username' | i18n}}
-                        </span>
-                        <input type="text" [value]="cipher.login.username" readonly aria-readonly="true" />
-                    </div>
-                    <div class="action-buttons">
-                        <a class="row-btn" href="#" appStopClick appA11yTitle="{{'copyUsername' | i18n}}"
-                            (click)="copy(cipher.login.username, 'username', 'Username')">
-                            <i class="fa fa-lg fa-clone" aria-hidden="true"></i>
-                        </a>
-                    </div>
-                </div>
-                <div class="box-content-row box-content-row-flex" *ngIf="cipher.login.password">
-                    <div class="row-main">
-                        <span class="row-label draggable" draggable="true"
-                            (dragstart)="setTextDataOnDrag($event, cipher.login.password)">{{'password' | i18n}}</span>
-                        <div [hidden]="showPassword" class="monospaced">
-                            {{cipher.login.maskedPassword}}</div>
-                        <div [hidden]="!showPassword" class="monospaced password-wrapper" appSelectCopy
-                            [innerHTML]="cipher.login.password | colorPassword"></div>
-                    </div>
-                    <div class="action-buttons">
-                        <button type="button" #checkPasswordBtn class="row-btn btn" appBlurClick
-                            appA11yTitle="{{'checkPassword' | i18n}}" (click)="checkPassword()"
-                            [appApiAction]="checkPasswordPromise" [disabled]="checkPasswordBtn.loading"
-                            *ngIf="cipher.viewPassword">
-                            <i class="fa fa-lg fa-check-circle" [hidden]="checkPasswordBtn.loading"
-                                aria-hidden="true"></i>
-                            <i class="fa fa-lg fa-spinner fa-spin" [hidden]="!checkPasswordBtn.loading"
-                                aria-hidden="true"></i>
-                        </button>
-                        <a class="row-btn" href="#" appStopClick appA11yTitle="{{'toggleVisibility' | i18n}}"
-                            (click)="togglePassword()" *ngIf="cipher.viewPassword">
-                            <i class="fa fa-lg" aria-hidden="true"
-                                [ngClass]="{'fa-eye': !showPassword, 'fa-eye-slash': showPassword}"></i>
-                        </a>
-                        <a class="row-btn" href="#" appStopClick appA11yTitle="{{'copyPassword' | i18n}}"
-                            (click)="copy(cipher.login.password, 'password', 'Password')" *ngIf="cipher.viewPassword">
-                            <i class="fa fa-lg fa-clone" aria-hidden="true"></i>
-                        </a>
-                    </div>
-                </div>
-                <div class="box-content-row box-content-row-flex totp" [ngClass]="{'low': totpLow}"
-                    *ngIf="cipher.login.totp && totpCode">
-                    <div class="row-main">
-                        <span class="row-label draggable" draggable="true"
-                            (dragstart)="setTextDataOnDrag($event, totpCode)">{{'verificationCodeTotp' | i18n}}</span>
-                        <span class="totp-code">{{totpCodeFormatted}}</span>
-                    </div>
-                    <span class="totp-countdown">
-                        <span class="totp-sec">{{totpSec}}</span>
-                        <svg>
-                            <g>
-                                <circle class="totp-circle inner" r="12.6" cy="16" cx="16"
-                                    [ngStyle]="{'stroke-dashoffset.px': totpDash}"></circle>
-                                <circle class="totp-circle outer" r="14" cy="16" cx="16"></circle>
-                            </g>
-                        </svg>
-                    </span>
-                    <div class="action-buttons">
-                        <a class="row-btn" href="#" appStopClick appA11yTitle="{{'copyVerificationCode' | i18n}}"
-                            (click)="copy(totpCode, 'verificationCodeTotp', 'TOTP')">
-                            <i class="fa fa-lg fa-clone" aria-hidden="true"></i>
-                        </a>
-                    </div>
-                </div>
-            </div>
-            <!-- Card -->
-            <div *ngIf="cipher.card">
-                <div class="box-content-row" *ngIf="cipher.card.cardholderName">
-                    <span class="row-label">{{'cardholderName' | i18n}}</span>
-                    {{cipher.card.cardholderName}}
-                </div>
-                <div class="box-content-row box-content-row-flex" *ngIf="cipher.card.number">
-                    <div class="row-main">
-                        <span class="row-label">{{'number' | i18n}}</span>
-                        <span [hidden]="showCardNumber" class="monospaced">{{cipher.card.maskedNumber}}</span>
-                        <span [hidden]="!showCardNumber" class="monospaced">{{cipher.card.number}}</span>
-                    </div>
-                    <div class="action-buttons">
-                        <a class="row-btn" href="#" appStopClick appA11yTitle="{{'toggleVisibility' | i18n}}"
-                            (click)="toggleCardNumber()">
-                            <i class="fa fa-lg" aria-hidden="true"
-                                [ngClass]="{'fa-eye': !showCardNumber, 'fa-eye-slash': showCardNumber}"></i>
-                        </a>
-                        <a class="row-btn" href="#" appStopClick appA11yTitle="{{'copyNumber' | i18n}}"
-                            (click)="copy(cipher.card.number, 'number', 'Card Number')">
-                            <i class="fa fa-lg fa-clone" aria-hidden="true"></i>
-                        </a>
-                    </div>
-                </div>
-                <div class="box-content-row" *ngIf="cipher.card.brand">
-                    <span class="row-label">{{'brand' | i18n}}</span>
-                    {{cipher.card.brand}}
-                </div>
-                <div class="box-content-row" *ngIf="cipher.card.expiration">
-                    <span class="row-label">{{'expiration' | i18n}}</span>
-                    {{cipher.card.expiration}}
-                </div>
-                <div class="box-content-row box-content-row-flex" *ngIf="cipher.card.code">
-                    <div class="row-main">
-                        <span class="row-label">{{'securityCode' | i18n}}</span>
-                        <span [hidden]="showCardCode" class="monospaced">{{cipher.card.maskedCode}}</span>
-                        <span [hidden]="!showCardCode" class="monospaced">{{cipher.card.code}}</span>
-                    </div>
-                    <div class="action-buttons">
-                        <a class="row-btn" href="#" appStopClick appA11yTitle="{{'toggleVisibility' | i18n}}"
-                            (click)="toggleCardCode()">
-                            <i class="fa fa-lg" aria-hidden="true"
-                                [ngClass]="{'fa-eye': !showCardCode, 'fa-eye-slash': showCardCode}"></i>
-                        </a>
-                        <a class="row-btn" href="#" appStopClick appA11yTitle="{{'copySecurityCode' | i18n}}"
-                            (click)="copy(cipher.card.code, 'securityCode', 'Security Code')">
-                            <i class="fa fa-lg fa-clone" aria-hidden="true"></i>
-                        </a>
-                    </div>
-                </div>
-            </div>
-            <!-- Identity -->
-            <div *ngIf="cipher.identity">
-                <div class="box-content-row" *ngIf="cipher.identity.fullName">
-                    <span class="row-label">{{'identityName' | i18n}}</span>
-                    {{cipher.identity.fullName}}
-                </div>
-                <div class="box-content-row" *ngIf="cipher.identity.username">
-                    <span class="row-label">{{'username' | i18n}}</span>
-                    {{cipher.identity.username}}
-                </div>
-                <div class="box-content-row" *ngIf="cipher.identity.company">
-                    <span class="row-label">{{'company' | i18n}}</span>
-                    {{cipher.identity.company}}
-                </div>
-                <div class="box-content-row" *ngIf="cipher.identity.ssn">
-                    <span class="row-label">{{'ssn' | i18n}}</span>
-                    {{cipher.identity.ssn}}
-                </div>
-                <div class="box-content-row" *ngIf="cipher.identity.passportNumber">
-                    <span class="row-label">{{'passportNumber' | i18n}}</span>
-                    {{cipher.identity.passportNumber}}
-                </div>
-                <div class="box-content-row" *ngIf="cipher.identity.licenseNumber">
-                    <span class="row-label">{{'licenseNumber' | i18n}}</span>
-                    {{cipher.identity.licenseNumber}}
-                </div>
-                <div class="box-content-row" *ngIf="cipher.identity.email">
-                    <span class="row-label">{{'email' | i18n}}</span>
-                    {{cipher.identity.email}}
-                </div>
-                <div class="box-content-row" *ngIf="cipher.identity.phone">
-                    <span class="row-label">{{'phone' | i18n}}</span>
-                    {{cipher.identity.phone}}
-                </div>
-                <div class="box-content-row"
-                    *ngIf="cipher.identity.address1 || cipher.identity.city || cipher.identity.country">
-                    <span class="row-label">{{'address' | i18n}}</span>
-                    <div *ngIf="cipher.identity.address1">{{cipher.identity.address1}}</div>
-                    <div *ngIf="cipher.identity.address2">{{cipher.identity.address2}}</div>
-                    <div *ngIf="cipher.identity.address3">{{cipher.identity.address3}}</div>
-                    <div *ngIf="cipher.identity.fullAddressPart2">{{cipher.identity.fullAddressPart2}}</div>
-                    <div *ngIf="cipher.identity.country">{{cipher.identity.country}}</div>
-                </div>
-            </div>
-        </div>
-    </div>
-    <div class="box" *ngIf="cipher.login && cipher.login.hasUris">
-        <div class="box-content">
-            <div class="box-content-row box-content-row-flex" *ngFor="let u of cipher.login.uris; let i = index">
-                <div class="row-main">
-                    <span class="row-label" *ngIf="!u.isWebsite">{{'uri' | i18n}}</span>
-                    <span class="row-label" *ngIf="u.isWebsite">{{'website' | i18n}}</span>
-                    <span title="{{u.uri}}">
-                        <input type="text" [value]="u.hostOrUri" readonly aria-readonly="true" />
-                    </span>
-                </div>
-                <div class="action-buttons">
-                    <a class="row-btn" href="#" appStopClick appA11yTitle="{{'launch' | i18n}}" *ngIf="u.canLaunch"
-                        (click)="launch(u)">
-                        <i class="fa fa-lg fa-share-square-o" aria-hidden="true"></i>
-                    </a>
-                    <a class="row-btn" href="#" appStopClick appA11yTitle="{{'copyUri' | i18n}}"
-                        (click)="copy(u.uri, u.isWebsite ? 'website' : 'uri', 'URI')">
-                        <i class="fa fa-lg fa-clone" aria-hidden="true"></i>
-                    </a>
-                </div>
-            </div>
-        </div>
-    </div>
-    <div class="box" *ngIf="cipher.notes">
-        <div class="box-header">
-            {{'notes' | i18n}}
-        </div>
-        <div class="box-content">
-            <div class="box-content-row">
-                <textarea [value]="cipher.notes" rows="6" readonly aria-readonly="true"></textarea>
-            </div>
-        </div>
-    </div>
-    <div class="box" *ngIf="cipher.hasFields">
-        <app-vault-view-custom-fields [cipher]="cipher" [promptPassword]="promptPassword.bind(this)" 
-            [copy]="copy.bind(this)"></app-vault-view-custom-fields>
-    </div>
-    <div class="box" *ngIf="cipher.hasAttachments && (canAccessPremium || cipher.organizationId) && showAttachments">
-        <div class="box-header">
-            {{'attachments' | i18n}}
-        </div>
-        <div class="box-content">
-            <a class="box-content-row box-content-row-flex text-default" *ngFor="let attachment of cipher.attachments"
-                href="#" appStopClick appBlurCLick (click)="downloadAttachment(attachment)">
-                <span class="row-main">{{attachment.fileName}}</span>
-                <small class="row-sub-label">{{attachment.sizeName}}</small>
-                <i class="fa fa-download fa-fw row-sub-icon" *ngIf="!attachment.downloading" aria-hidden="true"></i>
-                <i class="fa fa-spinner fa-fw fa-spin row-sub-icon" *ngIf="attachment.downloading"
-                    aria-hidden="true"></i>
-            </a>
-        </div>
-    </div>
-    <div class="box list">
-        <div class="box-content single-line">
-            <a class="box-content-row" href="#" appStopClick appBlurClick (click)="fillCipher()"
-                *ngIf="cipher.type !== cipherType.SecureNote && !cipher.isDeleted && !inPopout">
-                <div class="row-main text-primary">
-                    <div class="icon text-primary" aria-hidden="true">
-                        <i class="fa fa-pencil-square-o fa-lg fa-fw"></i>
-                    </div>
-                    <span>{{'autoFill' | i18n}}</span>
-                </div>
-            </a>
-            <a class="box-content-row" href="#" appStopClick appBlurClick (click)="fillCipherAndSave()"
-                *ngIf="cipher.type === cipherType.Login && !cipher.isDeleted && !inPopout">
-                <div class="row-main text-primary">
-                    <div class="icon text-primary" aria-hidden="true">
-                        <i class="fa fa-bookmark fa-lg fa-fw"></i>
-                    </div>
-                    <span>{{'autoFillAndSave' | i18n}}</span>
-                </div>
-            </a>
-            <a class="box-content-row" href="#" appStopClick appBlurClick (click)="clone()"
-                *ngIf="!cipher.organizationId && !cipher.isDeleted">
-                <div class="row-main text-primary">
-                    <div class="icon text-primary" aria-hidden="true">
-                        <i class="fa fa-files-o fa-lg fa-fw"></i>
-                    </div>
-                    <span>{{'cloneItem' | i18n}}</span>
-                </div>
-            </a>
-            <a class="box-content-row" href="#" appStopClick appBlurClick (click)="share()" *ngIf="!cipher.organizationId">
-                <div class="row-main text-primary">
-                    <div class="icon text-primary" aria-hidden="true">
-                        <i class="fa fa-arrow-circle-o-right fa-lg fa-fw"></i>
-                    </div>
-                    <span>{{'moveToOrganization' | i18n}}</span>
-                </div>
-            </a>
-            <a class="box-content-row" href="#" appStopClick appBlurClick (click)="restore()" *ngIf="cipher.isDeleted">
-                <div class="row-main text-primary">
-                    <div class="icon text-primary" aria-hidden="true">
-                        <i class="fa fa-undo fa-lg fa-fw"></i>
-                    </div>
-                    <span>{{'restoreItem' | i18n}}</span>
-                </div>
-            </a>
-            <a class="box-content-row" href="#" appStopClick appBlurClick (click)="delete()">
-                <div class="row-main text-danger">
-                    <div class="icon text-danger" aria-hidden="true">
-                        <i class="fa fa-trash-o fa-lg fa-fw"></i>
-                    </div>
-                    <span>{{(cipher.isDeleted ? 'permanentlyDeleteItem' : 'deleteItem') | i18n}}</span>
-                </div>
-            </a>
-        </div>
-    </div>
-    <div class="box">
-        <div class="box-footer">
-            <div>
-                <b class="font-weight-semibold">{{'dateUpdated' | i18n}}:</b>
-                {{cipher.revisionDate | date:'medium'}}
-            </div>
-            <div *ngIf="cipher.passwordRevisionDisplayDate">
-                <b class="font-weight-semibold">{{'datePasswordUpdated' | i18n}}:</b>
-                {{cipher.passwordRevisionDisplayDate | date:'medium'}}
-            </div>
-            <div *ngIf="cipher.hasPasswordHistory">
-                <b class="font-weight-semibold">{{'passwordHistory' | i18n}}:</b>
-                <a routerLink="/cipher-password-history" [queryParams]="{cipherId: cipher.id}" appStopClick
-                    title="{{'passwordHistory' | i18n}}">
-                    {{cipher.passwordHistory.length}}
-                </a>
-            </div>
-        </div>
-    </div>
-</content>
->>>>>>> 1619fe53
+<header>
+    <div class="left">
+        <button type="button" appBlurClick (click)="close()">{{'close' | i18n}}</button>
+    </div>
+    <div class="center">
+        <span class="title">{{'viewItem' | i18n}}</span>
+    </div>
+    <div class="right" *ngIf="cipher">
+        <button type="button" appBlurClick (click)="edit()" *ngIf="!cipher.isDeleted">{{'edit' | i18n}}</button>
+    </div>
+</header>
+<content *ngIf="cipher">
+    <div class="box">
+        <div class="box-header">
+            {{'itemInformation' | i18n}}
+        </div>
+        <div class="box-content">
+            <div class="box-content-row">
+                <span class="row-label">{{'name' | i18n}}</span>
+                <input type="text" [value]="cipher.name" readonly aria-readonly="true" />
+            </div>
+            <!-- Login -->
+            <div *ngIf="cipher.login">
+                <div class="box-content-row box-content-row-flex" *ngIf="cipher.login.username">
+                    <div class="row-main">
+                        <span class="row-label draggable" draggable="true"
+                            (dragstart)="setTextDataOnDrag($event, cipher.login.username)">{{'username' | i18n}}
+                        </span>
+                        <input type="text" [value]="cipher.login.username" readonly aria-readonly="true" />
+                    </div>
+                    <div class="action-buttons">
+                        <button type="button" class="row-btn" appStopClick appA11yTitle="{{'copyUsername' | i18n}}"
+                            (click)="copy(cipher.login.username, 'username', 'Username')">
+                            <i class="fa fa-lg fa-clone" aria-hidden="true"></i>
+                        </button>
+                    </div>
+                </div>
+                <div class="box-content-row box-content-row-flex" *ngIf="cipher.login.password">
+                    <div class="row-main">
+                        <span class="row-label draggable" draggable="true"
+                            (dragstart)="setTextDataOnDrag($event, cipher.login.password)">{{'password' | i18n}}</span>
+                        <div [hidden]="showPassword" class="monospaced">
+                            {{cipher.login.maskedPassword}}</div>
+                        <div [hidden]="!showPassword" class="monospaced password-wrapper" appSelectCopy
+                            [innerHTML]="cipher.login.password | colorPassword"></div>
+                    </div>
+                    <div class="action-buttons">
+                        <button type="button" #checkPasswordBtn class="row-btn btn" appBlurClick
+                            appA11yTitle="{{'checkPassword' | i18n}}" (click)="checkPassword()"
+                            [appApiAction]="checkPasswordPromise" [disabled]="checkPasswordBtn.loading"
+                            *ngIf="cipher.viewPassword">
+                            <i class="fa fa-lg fa-check-circle" [hidden]="checkPasswordBtn.loading"
+                                aria-hidden="true"></i>
+                            <i class="fa fa-lg fa-spinner fa-spin" [hidden]="!checkPasswordBtn.loading"
+                                aria-hidden="true"></i>
+                        </button>
+                        <button type="button" class="row-btn" appStopClick appA11yTitle="{{'toggleVisibility' | i18n}}"
+                            (click)="togglePassword()" *ngIf="cipher.viewPassword">
+                            <i class="fa fa-lg" aria-hidden="true"
+                                [ngClass]="{'fa-eye': !showPassword, 'fa-eye-slash': showPassword}"></i>
+                        </button>
+                        <button type="button" class="row-btn" appStopClick appA11yTitle="{{'copyPassword' | i18n}}"
+                            (click)="copy(cipher.login.password, 'password', 'Password')" *ngIf="cipher.viewPassword">
+                            <i class="fa fa-lg fa-clone" aria-hidden="true"></i>
+                        </button>
+                    </div>
+                </div>
+                <div class="box-content-row box-content-row-flex totp" [ngClass]="{'low': totpLow}"
+                    *ngIf="cipher.login.totp && totpCode">
+                    <div class="row-main">
+                        <span class="row-label draggable" draggable="true"
+                            (dragstart)="setTextDataOnDrag($event, totpCode)">{{'verificationCodeTotp' | i18n}}</span>
+                        <span class="totp-code">{{totpCodeFormatted}}</span>
+                    </div>
+                    <span class="totp-countdown">
+                        <span class="totp-sec">{{totpSec}}</span>
+                        <svg>
+                            <g>
+                                <circle class="totp-circle inner" r="12.6" cy="16" cx="16"
+                                    [ngStyle]="{'stroke-dashoffset.px': totpDash}"></circle>
+                                <circle class="totp-circle outer" r="14" cy="16" cx="16"></circle>
+                            </g>
+                        </svg>
+                    </span>
+                    <div class="action-buttons">
+                        <button type="button" class="row-btn" appStopClick appA11yTitle="{{'copyVerificationCode' | i18n}}"
+                            (click)="copy(totpCode, 'verificationCodeTotp', 'TOTP')">
+                            <i class="fa fa-lg fa-clone" aria-hidden="true"></i>
+                        </button>
+                    </div>
+                </div>
+            </div>
+            <!-- Card -->
+            <div *ngIf="cipher.card">
+                <div class="box-content-row" *ngIf="cipher.card.cardholderName">
+                    <span class="row-label">{{'cardholderName' | i18n}}</span>
+                    {{cipher.card.cardholderName}}
+                </div>
+                <div class="box-content-row box-content-row-flex" *ngIf="cipher.card.number">
+                    <div class="row-main">
+                        <span class="row-label">{{'number' | i18n}}</span>
+                        <span [hidden]="showCardNumber" class="monospaced">{{cipher.card.maskedNumber}}</span>
+                        <span [hidden]="!showCardNumber" class="monospaced">{{cipher.card.number}}</span>
+                    </div>
+                    <div class="action-buttons">
+                        <button type="button" class="row-btn" appStopClick appA11yTitle="{{'toggleVisibility' | i18n}}"
+                            (click)="toggleCardNumber()">
+                            <i class="fa fa-lg" aria-hidden="true"
+                                [ngClass]="{'fa-eye': !showCardNumber, 'fa-eye-slash': showCardNumber}"></i>
+                        </button>
+                        <button type="button" class="row-btn" appStopClick appA11yTitle="{{'copyNumber' | i18n}}"
+                            (click)="copy(cipher.card.number, 'number', 'Card Number')">
+                            <i class="fa fa-lg fa-clone" aria-hidden="true"></i>
+                        </button>
+                    </div>
+                </div>
+                <div class="box-content-row" *ngIf="cipher.card.brand">
+                    <span class="row-label">{{'brand' | i18n}}</span>
+                    {{cipher.card.brand}}
+                </div>
+                <div class="box-content-row" *ngIf="cipher.card.expiration">
+                    <span class="row-label">{{'expiration' | i18n}}</span>
+                    {{cipher.card.expiration}}
+                </div>
+                <div class="box-content-row box-content-row-flex" *ngIf="cipher.card.code">
+                    <div class="row-main">
+                        <span class="row-label">{{'securityCode' | i18n}}</span>
+                        <span [hidden]="showCardCode" class="monospaced">{{cipher.card.maskedCode}}</span>
+                        <span [hidden]="!showCardCode" class="monospaced">{{cipher.card.code}}</span>
+                    </div>
+                    <div class="action-buttons">
+                        <button type="button" class="row-btn" appStopClick appA11yTitle="{{'toggleVisibility' | i18n}}"
+                            (click)="toggleCardCode()">
+                            <i class="fa fa-lg" aria-hidden="true"
+                                [ngClass]="{'fa-eye': !showCardCode, 'fa-eye-slash': showCardCode}"></i>
+                        </button>
+                        <button type="button" class="row-btn" appStopClick appA11yTitle="{{'copySecurityCode' | i18n}}"
+                            (click)="copy(cipher.card.code, 'securityCode', 'Security Code')">
+                            <i class="fa fa-lg fa-clone" aria-hidden="true"></i>
+                        </button>
+                    </div>
+                </div>
+            </div>
+            <!-- Identity -->
+            <div *ngIf="cipher.identity">
+                <div class="box-content-row" *ngIf="cipher.identity.fullName">
+                    <span class="row-label">{{'identityName' | i18n}}</span>
+                    {{cipher.identity.fullName}}
+                </div>
+                <div class="box-content-row" *ngIf="cipher.identity.username">
+                    <span class="row-label">{{'username' | i18n}}</span>
+                    {{cipher.identity.username}}
+                </div>
+                <div class="box-content-row" *ngIf="cipher.identity.company">
+                    <span class="row-label">{{'company' | i18n}}</span>
+                    {{cipher.identity.company}}
+                </div>
+                <div class="box-content-row" *ngIf="cipher.identity.ssn">
+                    <span class="row-label">{{'ssn' | i18n}}</span>
+                    {{cipher.identity.ssn}}
+                </div>
+                <div class="box-content-row" *ngIf="cipher.identity.passportNumber">
+                    <span class="row-label">{{'passportNumber' | i18n}}</span>
+                    {{cipher.identity.passportNumber}}
+                </div>
+                <div class="box-content-row" *ngIf="cipher.identity.licenseNumber">
+                    <span class="row-label">{{'licenseNumber' | i18n}}</span>
+                    {{cipher.identity.licenseNumber}}
+                </div>
+                <div class="box-content-row" *ngIf="cipher.identity.email">
+                    <span class="row-label">{{'email' | i18n}}</span>
+                    {{cipher.identity.email}}
+                </div>
+                <div class="box-content-row" *ngIf="cipher.identity.phone">
+                    <span class="row-label">{{'phone' | i18n}}</span>
+                    {{cipher.identity.phone}}
+                </div>
+                <div class="box-content-row"
+                    *ngIf="cipher.identity.address1 || cipher.identity.city || cipher.identity.country">
+                    <span class="row-label">{{'address' | i18n}}</span>
+                    <div *ngIf="cipher.identity.address1">{{cipher.identity.address1}}</div>
+                    <div *ngIf="cipher.identity.address2">{{cipher.identity.address2}}</div>
+                    <div *ngIf="cipher.identity.address3">{{cipher.identity.address3}}</div>
+                    <div *ngIf="cipher.identity.fullAddressPart2">{{cipher.identity.fullAddressPart2}}</div>
+                    <div *ngIf="cipher.identity.country">{{cipher.identity.country}}</div>
+                </div>
+            </div>
+        </div>
+    </div>
+    <div class="box" *ngIf="cipher.login && cipher.login.hasUris">
+        <div class="box-content">
+            <div class="box-content-row box-content-row-flex" *ngFor="let u of cipher.login.uris; let i = index">
+                <div class="row-main">
+                    <span class="row-label" *ngIf="!u.isWebsite">{{'uri' | i18n}}</span>
+                    <span class="row-label" *ngIf="u.isWebsite">{{'website' | i18n}}</span>
+                    <span title="{{u.uri}}">
+                        <input type="text" [value]="u.hostOrUri" readonly aria-readonly="true" />
+                    </span>
+                </div>
+                <div class="action-buttons">
+                    <button type="button" class="row-btn" appStopClick appA11yTitle="{{'launch' | i18n}}" *ngIf="u.canLaunch"
+                        (click)="launch(u)">
+                        <i class="fa fa-lg fa-share-square-o" aria-hidden="true"></i>
+                    </button>
+                    <button type="button" class="row-btn"appStopClick appA11yTitle="{{'copyUri' | i18n}}"
+                        (click)="copy(u.uri, u.isWebsite ? 'website' : 'uri', 'URI')">
+                        <i class="fa fa-lg fa-clone" aria-hidden="true"></i>
+                    </button>
+                </div>
+            </div>
+        </div>
+    </div>
+    <div class="box" *ngIf="cipher.notes">
+        <div class="box-header">
+            {{'notes' | i18n}}
+        </div>
+        <div class="box-content">
+            <div class="box-content-row">
+                <textarea [value]="cipher.notes" rows="6" readonly aria-readonly="true"></textarea>
+            </div>
+        </div>
+    </div>
+    <div class="box" *ngIf="cipher.hasFields">
+        <app-vault-view-custom-fields [cipher]="cipher" [promptPassword]="promptPassword.bind(this)" 
+            [copy]="copy.bind(this)"></app-vault-view-custom-fields>
+    </div>
+    <div class="box" *ngIf="cipher.hasAttachments && (canAccessPremium || cipher.organizationId) && showAttachments">
+        <div class="box-header">
+            {{'attachments' | i18n}}
+        </div>
+        <div class="box-content">
+            <button type="button" class="box-content-row box-content-row-flex text-default" *ngFor="let attachment of cipher.attachments"
+                appStopClick appBlurCLick (click)="downloadAttachment(attachment)">
+                <span class="row-main">{{attachment.fileName}}</span>
+                <small class="row-sub-label">{{attachment.sizeName}}</small>
+                <i class="fa fa-download fa-fw row-sub-icon" *ngIf="!attachment.downloading" aria-hidden="true"></i>
+                <i class="fa fa-spinner fa-fw fa-spin row-sub-icon" *ngIf="attachment.downloading"
+                    aria-hidden="true"></i>
+            </button>
+        </div>
+    </div>
+    <div class="box list">
+        <div class="box-content single-line">
+            <<button type="button" class="box-content-row" appStopClick appBlurClick (click)="fillCipher()"
+                *ngIf="cipher.type !== cipherType.SecureNote && !cipher.isDeleted && !inPopout">
+                <div class="row-main text-primary">
+                    <div class="icon text-primary" aria-hidden="true">
+                        <i class="fa fa-pencil-square-o fa-lg fa-fw"></i>
+                    </div>
+                    <span>{{'autoFill' | i18n}}</span>
+                </div>
+            </button>
+            <button type="button" class="box-content-row" appStopClick appBlurClick (click)="fillCipherAndSave()"
+                *ngIf="cipher.type === cipherType.Login && !cipher.isDeleted && !inPopout">
+                <div class="row-main text-primary">
+                    <div class="icon text-primary" aria-hidden="true">
+                        <i class="fa fa-bookmark fa-lg fa-fw"></i>
+                    </div>
+                    <span>{{'autoFillAndSave' | i18n}}</span>
+                </div>
+            </button>
+            <button type="button" class="box-content-row" appStopClick appBlurClick (click)="clone()"
+                *ngIf="!cipher.organizationId && !cipher.isDeleted">
+                <div class="row-main text-primary">
+                    <div class="icon text-primary" aria-hidden="true">
+                        <i class="fa fa-files-o fa-lg fa-fw"></i>
+                    </div>
+                    <span>{{'cloneItem' | i18n}}</span>
+                </div>
+            </button>
+            <button type="button" class="box-content-row" appStopClick appBlurClick (click)="share()" *ngIf="!cipher.organizationId">
+                <div class="row-main text-primary">
+                    <div class="icon text-primary" aria-hidden="true">
+                        <i class="fa fa-arrow-circle-o-right fa-lg fa-fw"></i>
+                    </div>
+                    <span>{{'moveToOrganization' | i18n}}</span>
+                </div>
+            </button>
+            <button type="button" class="box-content-row" appStopClick appBlurClick (click)="restore()" *ngIf="cipher.isDeleted">
+                <div class="row-main text-primary">
+                    <div class="icon text-primary" aria-hidden="true">
+                        <i class="fa fa-undo fa-lg fa-fw"></i>
+                    </div>
+                    <span>{{'restoreItem' | i18n}}</span>
+                </div>
+            </button>
+            <button type="button" class="box-content-row" appStopClick appBlurClick (click)="delete()">
+                <div class="row-main text-danger">
+                    <div class="icon text-danger" aria-hidden="true">
+                        <i class="fa fa-trash-o fa-lg fa-fw"></i>
+                    </div>
+                    <span>{{(cipher.isDeleted ? 'permanentlyDeleteItem' : 'deleteItem') | i18n}}</span>
+                </div>
+            </button>
+        </div>
+    </div>
+    <div class="box">
+        <div class="box-footer">
+            <div>
+                <b class="font-weight-semibold">{{'dateUpdated' | i18n}}:</b>
+                {{cipher.revisionDate | date:'medium'}}
+            </div>
+            <div *ngIf="cipher.passwordRevisionDisplayDate">
+                <b class="font-weight-semibold">{{'datePasswordUpdated' | i18n}}:</b>
+                {{cipher.passwordRevisionDisplayDate | date:'medium'}}
+            </div>
+            <div *ngIf="cipher.hasPasswordHistory">
+                <b class="font-weight-semibold">{{'passwordHistory' | i18n}}:</b>
+                <a routerLink="/cipher-password-history" [queryParams]="{cipherId: cipher.id}" appStopClick
+                    title="{{'passwordHistory' | i18n}}">
+                    {{cipher.passwordHistory.length}}
+                </a>
+            </div>
+        </div>
+    </div>
+</content>