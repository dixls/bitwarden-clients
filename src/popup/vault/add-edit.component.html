<form #form (ngSubmit)="submit()" [appApiAction]="formPromise">
    <header>
        <div class="left">
            <button type="button" appBlurClick (click)="cancel()">{{'cancel' | i18n}}</button>
        </div>
        <div class="center">
            <span class="title">{{title}}</span>
        </div>
        <div class="right">
            <button type="submit" appBlurClick [disabled]="form.loading">
                <span [hidden]="form.loading">{{'save' | i18n}}</span>
                <i class="fa fa-spinner fa-lg fa-spin" [hidden]="!form.loading" aria-hidden="true"></i>
            </button>
        </div>
    </header>
    <content *ngIf="cipher">
        <app-callout type="info" *ngIf="allowOwnershipOptions() && !allowPersonal">
            {{'personalOwnershipPolicyInEffect' | i18n}}
        </app-callout>
        <div class="box">
            <div class="box-header">
                {{'itemInformation' | i18n}}
            </div>
            <div class="box-content">
                <div class="box-content-row" *ngIf="!editMode" appBoxRow>
                    <label for="type">{{'type' | i18n}}</label>
                    <select id="type" name="Type" [(ngModel)]="cipher.type">
                        <option *ngFor="let o of typeOptions" [ngValue]="o.value">{{o.name}}</option>
                    </select>
                </div>
                <div class="box-content-row" appBoxRow>
                    <label for="name">{{'name' | i18n}}</label>
                    <input id="name" type="text" name="Name" [(ngModel)]="cipher.name">
                </div>
                <!-- Login -->
                <div *ngIf="cipher.type === cipherType.Login">
                    <div class="box-content-row" appBoxRow>
                        <label for="loginUsername">{{'username' | i18n}}</label>
                        <input id="loginUsername" type="text" name="Login.Username" [(ngModel)]="cipher.login.username"
                            inputmode="email" appInputVerbatim>
                    </div>
                    <div class="box-content-row box-content-row-flex" appBoxRow>
                        <div class="row-main">
                            <label for="loginPassword">{{'password' | i18n}}</label>
                            <input id="loginPassword" class="monospaced" type="{{showPassword ? 'text' : 'password'}}"
                                name="Login.Password" [(ngModel)]="cipher.login.password" appInputVerbatim
                                [disabled]="!cipher.viewPassword">
                        </div>
                        <div class="action-buttons">
                            <button type="button" #checkPasswordBtn class="row-btn btn" appBlurClick
                                appA11yTitle="{{'checkPassword' | i18n}}" (click)="checkPassword()"
                                [appApiAction]="checkPasswordPromise" [disabled]="checkPasswordBtn.loading"
                                *ngIf="cipher.viewPassword">
                                <i class="fa fa-lg fa-check-circle" [hidden]="checkPasswordBtn.loading"
                                    aria-hidden="true"></i>
                                <i class="fa fa-lg fa-spinner fa-spin" [hidden]="!checkPasswordBtn.loading"
                                    aria-hidden="true"></i>
                            </button>
                            <button type="button" class="row-btn" appStopClick appBlurClick
                                appA11yTitle="{{'toggleVisibility' | i18n}}" (click)="togglePassword()"
                                *ngIf="cipher.viewPassword">
                                <i class="fa fa-lg" aria-hidden="true"
                                    [ngClass]="{'fa-eye': !showPassword, 'fa-eye-slash': showPassword}"></i>
                            </button>
                            <button type="button" class="row-btn" appStopClick appBlurClick
                                appA11yTitle="{{'generatePassword' | i18n}}" (click)="generatePassword()"
                                *ngIf="cipher.viewPassword">
                                <i class="fa fa-lg fa-refresh" aria-hidden="true"></i>
                        </button>
                        </div>
                    </div>
                    <div class="box-content-row" appBoxRow>
                        <label for="loginTotp">{{'authenticatorKeyTotp' | i18n}}</label>
                        <input id="loginTotp" type="{{cipher.viewPassword ? 'text' : 'password'}}" name="Login.Totp"
                            class="monospaced" [(ngModel)]="cipher.login.totp" appInputVerbatim
                            [disabled]="!cipher.viewPassword">
                    </div>
                </div>
                <!-- Card -->
                <div *ngIf="cipher.type === cipherType.Card">
                    <div class="box-content-row" appBoxRow>
                        <label for="cardCardholderName">{{'cardholderName' | i18n}}</label>
                        <input id="cardCardholderName" type="text" name="Card.CardCardholderName"
                            [(ngModel)]="cipher.card.cardholderName">
                    </div>
                    <div class="box-content-row box-content-row-flex" appBoxRow>
                        <div class="row-main">
                            <label for="cardNumber">{{'number' | i18n}}</label>
                            <input id="cardNumber" class="monospaced" type="{{showCardNumber ? 'text' : 'password'}}"
                                name="Card.Number" [(ngModel)]="cipher.card.number" appInputVerbatim>
                        </div>
                        <div class="action-buttons">
                            <button type="button" class="row-btn" appStopClick appBlurClick
                                appA11yTitle="{{'toggleVisibility' | i18n}}" (click)="toggleCardNumber()">
                                <i class="fa fa-lg" aria-hidden="true"
                                    [ngClass]="{'fa-eye': !showCardNumber, 'fa-eye-slash': showCardNumber}"></i>
                            </button>
                        </div>
                    </div>
                    <div class="box-content-row" appBoxRow>
                        <label for="cardBrand">{{'brand' | i18n}}</label>
                        <select id="cardBrand" name="Card.Brand" [(ngModel)]="cipher.card.brand">
                            <option *ngFor="let o of cardBrandOptions" [ngValue]="o.value">{{o.name}}</option>
                        </select>
                    </div>
                    <div class="box-content-row" appBoxRow>
                        <label for="cardExpMonth">{{'expirationMonth' | i18n}}</label>
                        <select id="cardExpMonth" name="Card.ExpMonth" [(ngModel)]="cipher.card.expMonth">
                            <option *ngFor="let o of cardExpMonthOptions" [ngValue]="o.value">{{o.name}}</option>
                        </select>
                    </div>
                    <div class="box-content-row" appBoxRow>
                        <label for="cardExpYear">{{'expirationYear' | i18n}}</label>
                        <input id="cardExpYear" type="text" name="Card.ExpYear" [(ngModel)]="cipher.card.expYear"
                            placeholder="{{'ex' | i18n}} {{currentDate | date: 'yyyy'}}">
                    </div>
                    <div class="box-content-row box-content-row-flex" appBoxRow>
                        <div class="row-main">
                            <label for="cardCode">{{'securityCode' | i18n}}</label>
                            <input id="cardCode" class="monospaced" type="{{showCardCode ? 'text' : 'password'}}"
                                name="Card.Code" [(ngModel)]="cipher.card.code" appInputVerbatim>
                        </div>
                        <div class="action-buttons">
                            <button type="button" class="row-btn" appStopClick appBlurClick
                                appA11yTitle="{{'toggleVisibility' | i18n}}" (click)="toggleCardCode()">
                                <i class="fa fa-lg" aria-hidden="true"
                                    [ngClass]="{'fa-eye': !showCardCode, 'fa-eye-slash': showCardCode}"></i>
                            </button>
                        </div>
                    </div>
                </div>
                <!-- Identity -->
                <div *ngIf="cipher.type === cipherType.Identity">
                    <div class="box-content-row" appBoxRow>
                        <label for="idTitle">{{'title' | i18n}}</label>
                        <select id="idTitle" name="Identity.Title" [(ngModel)]="cipher.identity.title">
                            <option *ngFor="let o of identityTitleOptions" [ngValue]="o.value">{{o.name}}</option>
                        </select>
                    </div>
                    <div class="box-content-row" appBoxRow>
                        <label for="idFirstName">{{'firstName' | i18n}}</label>
                        <input id="idFirstName" type="text" name="Identity.FirstName"
                            [(ngModel)]="cipher.identity.firstName">
                    </div>
                    <div class="box-content-row" appBoxRow>
                        <label for="idMiddleName">{{'middleName' | i18n}}</label>
                        <input id="idMiddleName" type="text" name="Identity.MiddleName"
                            [(ngModel)]="cipher.identity.middleName">
                    </div>
                    <div class="box-content-row" appBoxRow>
                        <label for="idLastName">{{'lastName' | i18n}}</label>
                        <input id="idLastName" type="text" name="Identity.LastName"
                            [(ngModel)]="cipher.identity.lastName">
                    </div>
                    <div class="box-content-row" appBoxRow>
                        <label for="idUsername">{{'username' | i18n}}</label>
                        <input id="idUsername" type="text" name="Identity.Username"
                            [(ngModel)]="cipher.identity.username" appInputVerbatim>
                    </div>
                    <div class="box-content-row" appBoxRow>
                        <label for="idCompany">{{'company' | i18n}}</label>
                        <input id="idCompany" type="text" name="Identity.Company" [(ngModel)]="cipher.identity.company">
                    </div>
                    <div class="box-content-row" appBoxRow>
                        <label for="idSsn">{{'ssn' | i18n}}</label>
                        <input id="idSsn" type="text" name="Identity.SSN" [(ngModel)]="cipher.identity.ssn"
                            appInputVerbatim>
                    </div>
                    <div class="box-content-row" appBoxRow>
                        <label for="idPassportNumber">{{'passportNumber' | i18n}}</label>
                        <input id="idPassportNumber" type="text" name="Identity.PassportNumber"
                            [(ngModel)]="cipher.identity.passportNumber" appInputVerbatim>
                    </div>
                    <div class="box-content-row" appBoxRow>
                        <label for="idLicenseNumber">{{'licenseNumber' | i18n}}</label>
                        <input id="idLicenseNumber" type="text" name="Identity.LicenseNumber"
                            [(ngModel)]="cipher.identity.licenseNumber" appInputVerbatim>
                    </div>
                    <div class="box-content-row" appBoxRow>
                        <label for="idEmail">{{'email' | i18n}}</label>
                        <input id="idEmail" type="text" name="Identity.Email" [(ngModel)]="cipher.identity.email"
                            appInputVerbatim>
                    </div>
                    <div class="box-content-row" appBoxRow>
                        <label for="idPhone">{{'phone' | i18n}}</label>
                        <input id="idPhone" type="text" name="Identity.Phone" [(ngModel)]="cipher.identity.phone">
                    </div>
                    <div class="box-content-row" appBoxRow>
                        <label for="idAddress1">{{'address1' | i18n}}</label>
                        <input id="idAddress1" type="text" name="Identity.Address1"
                            [(ngModel)]="cipher.identity.address1">
                    </div>
                    <div class="box-content-row" appBoxRow>
                        <label for="idAddress2">{{'address2' | i18n}}</label>
                        <input id="idAddress2" type="text" name="Identity.Address2"
                            [(ngModel)]="cipher.identity.address2">
                    </div>
                    <div class="box-content-row" appBoxRow>
                        <label for="idAddress3">{{'address3' | i18n}}</label>
                        <input id="idAddress3" type="text" name="Identity.Address3"
                            [(ngModel)]="cipher.identity.address3">
                    </div>
                    <div class="box-content-row" appBoxRow>
                        <label for="idCity">{{'cityTown' | i18n}}</label>
                        <input id="idCity" type="text" name="Identity.City" [(ngModel)]="cipher.identity.city">
                    </div>
                    <div class="box-content-row" appBoxRow>
                        <label for="idState">{{'stateProvince' | i18n}}</label>
                        <input id="idState" type="text" name="Identity.State" [(ngModel)]="cipher.identity.state">
                    </div>
                    <div class="box-content-row" appBoxRow>
                        <label for="idPostalCode">{{'zipPostalCode' | i18n}}</label>
                        <input id="idPostalCode" type="text" name="Identity.PostalCode"
                            [(ngModel)]="cipher.identity.postalCode">
                    </div>
                    <div class="box-content-row" appBoxRow>
                        <label for="idCountry">{{'country' | i18n}}</label>
                        <input id="idCountry" type="text" name="Identity.Country" [(ngModel)]="cipher.identity.country">
                    </div>
                </div>
            </div>
        </div>
        <div class="box" *ngIf="cipher.type === cipherType.Login">
            <div class="box-content">
                <ng-container *ngIf="cipher.login.hasUris">
                    <div class="box-content-row box-content-row-multi" appBoxRow
                        *ngFor="let u of cipher.login.uris; let i = index; trackBy:trackByFunction">
                        <button type="button" appStopClick (click)="removeUri(u)" appA11yTitle="{{'remove' | i18n}}">
                            <i class="fa fa-minus-circle fa-lg" aria-hidden="true"></i>
                        </button>
                        <div class="row-main">
                            <label for="loginUri{{i}}">{{'uriPosition' | i18n : (i + 1)}}</label>
                            <input id="loginUri{{i}}" type="text" name="Login.Uris[{{i}}].Uri" [(ngModel)]="u.uri"
                                [hidden]="u.showUriOptionsInput === true"
                                placeholder="{{'ex' | i18n}} https://google.com" inputmode="url" appInputVerbatim>
                            <label for="loginUriMatch{{i}}" class="sr-only">
                                {{'currentUri' | i18n}} {{(i + 1)}}
                            </label>
                            <select *ngIf="currentUris && currentUris.length" id="currentUris{{i}}"
                                name="Login.Uris[{{i}}].CurrentUris" [(ngModel)]="u.uri" [hidden]="!u.showCurrentUris">
                                <option [ngValue]="null">-- {{'select' | i18n}} --</option>
                                <option *ngFor="let u of currentUris" [ngValue]="u">{{u}}</option>
                            </select>
                            <label for="loginUriMatch{{i}}" class="sr-only">
                                {{'matchDetection' | i18n}} {{(i + 1)}}
                            </label>
                            <select id="loginUriMatch{{i}}" name="Login.Uris[{{i}}].Match" [(ngModel)]="u.match"
                                [hidden]="u.showOptions === false || (u.showOptions == null && u.match == null)"
                                (change)="loginUriMatchChanged(u)">
                                <option *ngFor="let o of uriMatchOptions" [ngValue]="o.value">{{o.name}}</option>
                            </select>
                        </div>
                        <div class="action-buttons">
                            <button type="button" *ngIf="currentUris && currentUris.length" class="row-btn" appStopClick
                                appBlurClick appA11yTitle="{{'toggleCurrentUris' | i18n}}" (click)="toggleUriInput(u)">
                                <i aria-hidden="true" class="fa fa-lg fa-list"></i>
                            </button>
                            <button type="button" class="row-btn" appStopClick appBlurClick
                                appA11yTitle="{{'toggleOptions' | i18n}}" (click)="toggleUriOptions(u)">
                                <i class="fa fa-lg fa-cog" aria-hidden="true"></i>
                            </button>
                        </div>
                    </div>
                </ng-container>
                <button type="button" appStopClick appBlurClick (click)="addUri()"
                    class="box-content-row box-content-row-newmulti">
                    <i class="fa fa-plus-circle fa-fw fa-lg" aria-hidden="true"></i> {{'newUri' | i18n}}
                </button>
            </div>
        </div>
        <div class="box" *ngIf="showAutoFillOnPageLoadOptions">
            <div class="box-content">
                <div class="box-content-row" appBoxRow>
                    <label for="autofillOnPageLoad">{{'itemAutoFillOnPageLoad' | i18n}} </label>
                    <select id="autofillOnPageLoad" name="AutofillOnPageLoad" [(ngModel)]="cipher.login.autofillOnPageLoad">
                        <option *ngFor="let o of autofillOnPageLoadOptions" [ngValue]="o.value">{{o.name}}</option>
                    </select>
                </div>
            </div>
        </div>
        <div class="box">
            <div class="box-content">
                <div class="box-content-row" appBoxRow>
                    <label for="folder">{{'folder' | i18n}}</label>
                    <select id="folder" name="FolderId" [(ngModel)]="cipher.folderId">
                        <option *ngFor="let f of folders" [ngValue]="f.id">{{f.name}}</option>
                    </select>
                </div>
                <div class="box-content-row box-content-row-checkbox" appBoxRow>
                    <label for="favorite">{{'favorite' | i18n}}</label>
                    <input id="favorite" type="checkbox" name="Favorite" [(ngModel)]="cipher.favorite">
                </div>
                <div class="box-content-row box-content-row-checkbox" appBoxRow>
                    <label for="passwordPrompt">
                        {{'passwordPrompt' | i18n}}
                        <a target="_blank" rel="noopener" appA11yTitle="{{'learnMore' | i18n}}"
                            href="https://bitwarden.com/help/article/managing-items/#protect-individual-items">
                            <i class="fa fa-question-circle-o" aria-hidden="true"></i>
                        </a>
                    </label>
                    <input id="passwordPrompt" type="checkbox" name="PasswordPrompt" [ngModel]="reprompt"
                        (change)="repromptChanged()">
                </div>
                <button type="button" class="box-content-row box-content-row-flex text-default" appStopClick appBlurClick
                    (click)="attachments()" *ngIf="editMode && showAttachments && !cloneMode">
                    <div class="row-main">{{'attachments' | i18n}}</div>
                    <i class="fa fa-external-link fa-lg fa-fw" aria-hidden="true" *ngIf="openAttachmentsInPopup"></i>
                    <i class="fa fa-chevron-right row-sub-icon" aria-hidden="true" *ngIf="!openAttachmentsInPopup"></i>
                </button>
                <button type="button" class="box-content-row box-content-row-flex text-default" appStopClick appBlurClick
                    (click)="editCollections()" *ngIf="editMode && cipher.organizationId && !cloneMode">
                    <div class="row-main">{{'collections' | i18n}}</div>
                    <i class="fa fa-chevron-right row-sub-icon" aria-hidden="true"></i>
                </button>
            </div>
        </div>
        <div class="box">
            <div class="box-header">
                <label for="notes">{{'notes' | i18n}}</label>
            </div>
            <div class="box-content">
                <div class="box-content-row" appBoxRow>
                    <textarea id="notes" name="Notes" rows="6" [(ngModel)]="cipher.notes"></textarea>
                </div>
            </div>
        </div>
<<<<<<< HEAD
        <div class="box">
            <div class="box-header">
                {{'customFields' | i18n}}
            </div>
            <div class="box-content">
                <div cdkDropList (cdkDropListDropped)="drop($event)" *ngIf="cipher.hasFields">
                    <div class="box-content-row box-content-row-multi box-draggable-row" appBoxRow cdkDrag
                        *ngFor="let f of cipher.fields; let i = index; trackBy:trackByFunction"
                        [ngClass]="{'box-content-row-checkbox': f.type === fieldType.Boolean}">
                        <button type="button" appStopClick (click)="removeField(f)" appA11yTitle="{{'remove' | i18n}}">
                            <i class="fa fa-minus-circle fa-lg" aria-hidden="true"></i>
                        </button>
                        <label for="fieldName{{i}}" class="sr-only">{{'name' | i18n}}</label>
                        <label for="fieldValue{{i}}" class="sr-only">{{'value' | i18n}}</label>
                        <div class="row-main">
                            <input id="fieldName{{i}}" type="text" name="Field.Name{{i}}" [(ngModel)]="f.name"
                                class="row-label" placeholder="{{'name' | i18n}}" appInputVerbatim>
                            <input id="fieldValue{{i}}" type="text" name="Field.Value{{i}}" [(ngModel)]="f.value"
                                *ngIf="f.type === fieldType.Text" placeholder="{{'value' | i18n}}" appInputVerbatim>
                            <input id="fieldValue{{i}}" type="{{f.showValue ? 'text' : 'password'}}"
                                name="Field.Value{{i}}" [(ngModel)]="f.value" class="monospaced" appInputVerbatim
                                *ngIf="f.type === fieldType.Hidden" placeholder="{{'value' | i18n}}"
                                [disabled]="!cipher.viewPassword && !f.newField">
                        </div>
                        <input id="fieldValue{{i}}" name="Field.Value{{i}}" type="checkbox" [(ngModel)]="f.value"
                            *ngIf="f.type === fieldType.Boolean" appTrueFalseValue trueValue="true" falseValue="false">
                        <div class="action-buttons"
                            *ngIf="f.type === fieldType.Hidden && (cipher.viewPassword || f.newField)">
                            <button type="button" class="row-btn" appStopClick appBlurClick
                                appA11yTitle="{{'toggleVisibility' | i18n}}" (click)="toggleFieldValue(f)">
                                <i class="fa fa-lg" aria-hidden="true"
                                    [ngClass]="{'fa-eye': !f.showValue, 'fa-eye-slash': f.showValue}"></i>
                            </button>
                        </div>
                        <div class="drag-handle" appA11yTitle="{{'dragToSort' | i18n}}" cdkDragHandle>
                            <i class="fa fa-bars" aria-hidden="true"></i>
                        </div>
                    </div>
                </div>
                <div class="box-content-row box-content-row-newmulti" appBoxRow>
                    <button type="button" appStopClick (click)="addField()">
                        <i class="fa fa-plus-circle fa-fw fa-lg" aria-hidden="true"></i> {{'newCustomField' | i18n}}
                    </button>
                    <label for="addFieldType" class="sr-only">{{'type' | i18n}}</label>
                    <select id="addFieldType" name="AddFieldType" [(ngModel)]="addFieldType" class="field-type">
                        <option *ngFor="let o of addFieldTypeOptions" [ngValue]="o.value">{{o.name}}</option>
                    </select>
                </div>
            </div>
        </div>
=======
        <app-vault-add-edit-custom-fields [cipher]="cipher" [editMode]="editMode"></app-vault-add-edit-custom-fields>
>>>>>>> 1619fe53
        <div class="box" *ngIf="allowOwnershipOptions()">
            <div class="box-header">
                {{'ownership' | i18n}}
            </div>
            <div class="box-content">
                <div class="box-content-row" appBoxRow>
                    <label for="organizationId">{{'whoOwnsThisItem' | i18n}}</label>
                    <select id="organizationId" class="form-control" name="OrganizationId"
                        [(ngModel)]="cipher.organizationId" (change)="organizationChanged()">
                        <option *ngFor="let o of ownershipOptions" [ngValue]="o.value">{{o.name}}</option>
                    </select>
                </div>
            </div>
        </div>
        <div class="box" *ngIf="(!editMode || cloneMode )&& cipher.organizationId">
            <div class="box-header">
                {{'collections' | i18n}}
            </div>
            <div class="box-content" *ngIf="!collections || !collections.length">
                <div class="box-content-row padded no-hover">
                    {{'noCollectionsInList' | i18n}}
                </div>
            </div>
            <div class="box-content" *ngIf="collections && collections.length">
                <div class="box-content-row box-content-row-checkbox" *ngFor="let c of collections; let i = index"
                    appBoxRow>
                    <label for="collection_{{i}}">{{c.name}}</label>
                    <input id="collection_{{i}}" type="checkbox" [(ngModel)]="c.checked"
                        name="Collection[{{i}}].Checked">
                </div>
            </div>
        </div>
        <div class="box list" *ngIf="editMode && !cloneMode">
            <div class="box-content single-line">
                <button type="button" class="box-content-row" appStopClick appBlurClick (click)="delete()"
                    [appApiAction]="deletePromise" #deleteBtn>
                    <div class="row-main text-danger">
                        <div class="icon text-danger" aria-hidden="true">
                            <i class="fa fa-trash-o fa-lg fa-fw" [hidden]="deleteBtn.loading"></i>
                            <i class="fa fa-spinner fa-spin fa-lg fa-fw" [hidden]="!deleteBtn.loading"></i>
                        </div>
                        <span>{{'deleteItem' | i18n}}</span>
                    </div>
                </button>
            </div>
        </div>
    </content>
</form><|MERGE_RESOLUTION|>--- conflicted
+++ resolved
@@ -324,60 +324,7 @@
                 </div>
             </div>
         </div>
-<<<<<<< HEAD
-        <div class="box">
-            <div class="box-header">
-                {{'customFields' | i18n}}
-            </div>
-            <div class="box-content">
-                <div cdkDropList (cdkDropListDropped)="drop($event)" *ngIf="cipher.hasFields">
-                    <div class="box-content-row box-content-row-multi box-draggable-row" appBoxRow cdkDrag
-                        *ngFor="let f of cipher.fields; let i = index; trackBy:trackByFunction"
-                        [ngClass]="{'box-content-row-checkbox': f.type === fieldType.Boolean}">
-                        <button type="button" appStopClick (click)="removeField(f)" appA11yTitle="{{'remove' | i18n}}">
-                            <i class="fa fa-minus-circle fa-lg" aria-hidden="true"></i>
-                        </button>
-                        <label for="fieldName{{i}}" class="sr-only">{{'name' | i18n}}</label>
-                        <label for="fieldValue{{i}}" class="sr-only">{{'value' | i18n}}</label>
-                        <div class="row-main">
-                            <input id="fieldName{{i}}" type="text" name="Field.Name{{i}}" [(ngModel)]="f.name"
-                                class="row-label" placeholder="{{'name' | i18n}}" appInputVerbatim>
-                            <input id="fieldValue{{i}}" type="text" name="Field.Value{{i}}" [(ngModel)]="f.value"
-                                *ngIf="f.type === fieldType.Text" placeholder="{{'value' | i18n}}" appInputVerbatim>
-                            <input id="fieldValue{{i}}" type="{{f.showValue ? 'text' : 'password'}}"
-                                name="Field.Value{{i}}" [(ngModel)]="f.value" class="monospaced" appInputVerbatim
-                                *ngIf="f.type === fieldType.Hidden" placeholder="{{'value' | i18n}}"
-                                [disabled]="!cipher.viewPassword && !f.newField">
-                        </div>
-                        <input id="fieldValue{{i}}" name="Field.Value{{i}}" type="checkbox" [(ngModel)]="f.value"
-                            *ngIf="f.type === fieldType.Boolean" appTrueFalseValue trueValue="true" falseValue="false">
-                        <div class="action-buttons"
-                            *ngIf="f.type === fieldType.Hidden && (cipher.viewPassword || f.newField)">
-                            <button type="button" class="row-btn" appStopClick appBlurClick
-                                appA11yTitle="{{'toggleVisibility' | i18n}}" (click)="toggleFieldValue(f)">
-                                <i class="fa fa-lg" aria-hidden="true"
-                                    [ngClass]="{'fa-eye': !f.showValue, 'fa-eye-slash': f.showValue}"></i>
-                            </button>
-                        </div>
-                        <div class="drag-handle" appA11yTitle="{{'dragToSort' | i18n}}" cdkDragHandle>
-                            <i class="fa fa-bars" aria-hidden="true"></i>
-                        </div>
-                    </div>
-                </div>
-                <div class="box-content-row box-content-row-newmulti" appBoxRow>
-                    <button type="button" appStopClick (click)="addField()">
-                        <i class="fa fa-plus-circle fa-fw fa-lg" aria-hidden="true"></i> {{'newCustomField' | i18n}}
-                    </button>
-                    <label for="addFieldType" class="sr-only">{{'type' | i18n}}</label>
-                    <select id="addFieldType" name="AddFieldType" [(ngModel)]="addFieldType" class="field-type">
-                        <option *ngFor="let o of addFieldTypeOptions" [ngValue]="o.value">{{o.name}}</option>
-                    </select>
-                </div>
-            </div>
-        </div>
-=======
         <app-vault-add-edit-custom-fields [cipher]="cipher" [editMode]="editMode"></app-vault-add-edit-custom-fields>
->>>>>>> 1619fe53
         <div class="box" *ngIf="allowOwnershipOptions()">
             <div class="box-header">
                 {{'ownership' | i18n}}
