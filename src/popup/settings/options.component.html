<header>
    <div class="left">
        <a routerLink="/tabs/settings">
            <span class="header-icon"><i class="fa fa-chevron-left" aria-hidden="true"></i></span>
            <span>{{'back' | i18n}}</span>
        </a>
    </div>
    <div class="center">
        <span class="title">{{'options' | i18n}}</span>
    </div>
    <div class="right"></div>
</header>
<content>
    <div class="box">
        <div class="box-header-expandable" (click)="showGeneral = !showGeneral">
            General
            <i *ngIf="!showGeneral" class="fa fa-chevron-down fa-sm icon"></i>
            <i *ngIf="showGeneral" class="fa fa-chevron-up fa-sm icon"></i>
        </div>
    </div>
    <ng-container *ngIf="showGeneral">
        <div class="box">
            <div class="box-content">
                <div class="box-content-row" appBoxRow>
                    <label for="defaultUriMatch">{{'defaultUriMatchDetection' | i18n}}</label>
                    <select id="defaultUriMatch" name="DefaultUriMatch" [(ngModel)]="defaultUriMatch"
                        (change)="saveDefaultUriMatch()">
                        <option *ngFor="let o of uriMatchOptions" [ngValue]="o.value">{{o.name}}</option>
                    </select>
                </div>
            </div>
            <div class="box-footer">{{'defaultUriMatchDetectionDesc' | i18n}}</div>
        </div>
        <div class="box" *ngIf="showClearClipboard">
            <div class="box-content">
                <div class="box-content-row" appBoxRow>
                    <label for="clearClipboard">{{'clearClipboard' | i18n}}</label>
                    <select id="clearClipboard" name="ClearClipboard" [(ngModel)]="clearClipboard"
                        (change)="saveClearClipboard()">
                        <option *ngFor="let o of clearClipboardOptions" [ngValue]="o.value">{{o.name}}</option>
                    </select>
                </div>
            </div>
            <div class="box-footer">{{'clearClipboardDesc' | i18n}}</div>
        </div>
        <div class="box">
            <div class="box-content">
                <div class="box-content-row box-content-row-checkbox" appBoxRow>
                    <label for="totp">{{'disableAutoTotpCopy' | i18n}}</label>
                    <input id="totp" type="checkbox" (change)="updateAutoTotpCopy()" [(ngModel)]="disableAutoTotpCopy">
                </div>
            </div>
            <div class="box-footer">{{'disableAutoTotpCopyDesc' | i18n}}</div>
        </div>
        <div class="box">
            <div class="box-content">
                <div class="box-content-row box-content-row-checkbox" appBoxRow>
                    <label for="addlogin-notification-bar">{{'disableAddLoginNotification' | i18n}}</label>
                    <input id="addlogin-notification-bar" type="checkbox" (change)="updateAddLoginNotification()"
                        [(ngModel)]="disableAddLoginNotification">
                </div>
            </div>
            <div class="box-footer">{{'addLoginNotificationDesc' | i18n}}</div>
        </div>
        <div class="box">
            <div class="box-content">
                <div class="box-content-row box-content-row-checkbox" appBoxRow>
                    <label for="changedpass-notification-bar">{{'disableChangedPasswordNotification' | i18n}}</label>
                    <input id="changedpass-notification-bar" type="checkbox" (change)="updateChangedPasswordNotification()"
                        [(ngModel)]="disableChangedPasswordNotification">
                </div>
            </div>
            <div class="box-footer">{{'disableChangedPasswordNotificationDesc' | i18n}}</div>
        </div>
        <div class="box">
            <div class="box-content">
                <div class="box-content-row box-content-row-checkbox" appBoxRow>
                    <label for="context-menu">{{'disableContextMenuItem' | i18n}}</label>
                    <input id="context-menu" type="checkbox" (change)="updateDisableContextMenuItem()"
                        [(ngModel)]="disableContextMenuItem">
                </div>
            </div>
            <div class="box-footer">{{'disableContextMenuItemDesc' | i18n}}</div>
        </div>
    </ng-container>
    <div class="box box-section-divider">
        <div class="box-header-expandable" (click)="showDisplay = !showDisplay">
            Display
            <i *ngIf="!showDisplay" class="fa fa-chevron-down fa-sm icon"></i>
            <i *ngIf="showDisplay" class="fa fa-chevron-up fa-sm icon"></i>
        </div>
    </div>
    <ng-container *ngIf="showDisplay">
        <div class="box">
            <div class="box-content">
                <div class="box-content-row box-content-row-checkbox" appBoxRow>
                    <label for="dontShowCards">{{'dontShowCardsCurrentTab' | i18n}}</label>
                    <input id="dontShowCards" type="checkbox" (change)="updateShowCards()" [(ngModel)]="dontShowCards">
                </div>
            </div>
            <div class="box-footer">{{'dontShowCardsCurrentTabDesc' | i18n}}</div>
        </div>
        <div class="box">
            <div class="box-content">
                <div class="box-content-row box-content-row-checkbox" appBoxRow>
                    <label for="dontShowIdentities">{{'dontShowIdentitiesCurrentTab' | i18n}}</label>
                    <input id="dontShowIdentities" type="checkbox" (change)="updateShowIdentities()"
                        [(ngModel)]="dontShowIdentities">
                </div>
            </div>
            <div class="box-footer">{{'dontShowIdentitiesCurrentTabDesc' | i18n}}</div>
        </div>
        <div class="box">
            <div class="box-content">
                <div class="box-content-row box-content-row-checkbox" appBoxRow>
                    <label for="favicon">{{'disableFavicon' | i18n}}</label>
                    <input id="favicon" type="checkbox" (change)="updateDisableFavicon()" [(ngModel)]="disableFavicon">
                </div>
            </div>
            <div class="box-footer">{{'disableFaviconDesc' | i18n}}</div>
        </div>
        <div class="box">
            <div class="box-content">
                <div class="box-content-row box-content-row-checkbox" appBoxRow>
                    <label for="badge">{{'disableBadgeCounter' | i18n}}</label>
                    <input id="badge" type="checkbox" (change)="updateDisableBadgeCounter()" [(ngModel)]="disableBadgeCounter">
                </div>
            </div>
            <div class="box-footer">{{'disableBadgeCounterDesc' | i18n}}</div>
        </div>
        <div class="box">
            <div class="box-content">
                <div class="box-content-row" appBoxRow>
                    <label for="theme">{{'theme' | i18n}}</label>
                    <select id="theme" name="Theme" [(ngModel)]="theme" (change)="saveTheme()">
                        <option *ngFor="let o of themeOptions" [ngValue]="o.value">{{o.name}}</option>
                    </select>
                </div>
            </div>
            <div class="box-footer">{{'themeDesc' | i18n}}</div>
        </div>
    </ng-container>
    <div class="box box-section-divider">
        <div class="box-header-expandable" (click)="showAutofill = !showAutofill">
            Autofill
            <i *ngIf="!showAutofill" class="fa fa-chevron-down fa-sm icon"></i>
            <i *ngIf="showAutofill" class="fa fa-chevron-up fa-sm icon"></i>
        </div>
    </div>
    <ng-container *ngIf="showAutofill">
        <div class="box">
            <div class="box-content">
                <div class="box-content-row box-content-row-checkbox" appBoxRow>
                    <label for="autofill">{{'enableAutoFillOnPageLoad' | i18n}}</label>
                    <input id="autofill" type="checkbox" (change)="updateAutoFillOnPageLoad()"
                        [(ngModel)]="enableAutoFillOnPageLoad">
                </div>
            </div>
            <div class="box-footer">
                {{'enableAutoFillOnPageLoadDesc' | i18n}}
                <b>{{'warning' | i18n}}</b>: {{'experimentalFeature' | i18n}}
            </div>
        </div>
<<<<<<< HEAD
        <div class="box">
            <div class="box-content">
                <div class="box-content-row" appBoxRow>
                    <label for="defaultAutofill">{{'defaultAutoFillOnPageLoad' | i18n}}</label>
                    <select id="defaultAutofill" name="DefaultAutofill" [(ngModel)]="autoFillOnPageLoadDefault"
                        (change)="updateAutoFillOnPageLoadDefault()" [disabled]="!enableAutoFillOnPageLoad">
                        <option *ngFor="let o of autoFillOnPageLoadOptions" [ngValue]="o.value">{{o.name}}</option>
                    </select>
                </div>
            </div>
            <div class="box-footer">{{'defaultAutoFillOnPageLoadDesc' | i18n}}</div>
        </div>
        <div class="box">
            <div class="box-content">
                <div class="box-content-row box-content-row-checkbox" appBoxRow>
                    <label for="autoCopyTotp">{{'enableAutoTotpCopyOnAutoFill' | i18n}}</label>
                    <input id="autoCopyTotp" type="checkbox" (change)="updateAutoTotpCopyOnAutoFill()"
                        [(ngModel)]="enableAutoTotpCopyOnAutoFill" [disabled]="!enableAutoFillOnPageLoad">
                </div>
            </div>
            <div class="box-footer">
                {{'enableAutoTotpCopyOnAutoFillDesc' | i18n}}
            </div>
        </div>
=======
>>>>>>> fdccc216
    </ng-container>
</content><|MERGE_RESOLUTION|>--- conflicted
+++ resolved
@@ -161,7 +161,6 @@
                 <b>{{'warning' | i18n}}</b>: {{'experimentalFeature' | i18n}}
             </div>
         </div>
-<<<<<<< HEAD
         <div class="box">
             <div class="box-content">
                 <div class="box-content-row" appBoxRow>
@@ -174,19 +173,5 @@
             </div>
             <div class="box-footer">{{'defaultAutoFillOnPageLoadDesc' | i18n}}</div>
         </div>
-        <div class="box">
-            <div class="box-content">
-                <div class="box-content-row box-content-row-checkbox" appBoxRow>
-                    <label for="autoCopyTotp">{{'enableAutoTotpCopyOnAutoFill' | i18n}}</label>
-                    <input id="autoCopyTotp" type="checkbox" (change)="updateAutoTotpCopyOnAutoFill()"
-                        [(ngModel)]="enableAutoTotpCopyOnAutoFill" [disabled]="!enableAutoFillOnPageLoad">
-                </div>
-            </div>
-            <div class="box-footer">
-                {{'enableAutoTotpCopyOnAutoFillDesc' | i18n}}
-            </div>
-        </div>
-=======
->>>>>>> fdccc216
     </ng-container>
 </content>