--- conflicted
+++ resolved
@@ -1402,7 +1402,12 @@
   "masterPasswordPolicyRequirementsNotMet": {
     "message": "Your new master password does not meet the policy requirements."
   },
-<<<<<<< HEAD
+  "acceptPolicies": {
+    "message": "By checking this box you agree to the following:"
+  },
+  "acceptPoliciesError": {
+    "message": "Terms of Service and Privacy Policy have not been acknowledged."
+  },
   "enableBrowserIntegration": {
     "message": "Enable browser integration"
   },
@@ -1417,12 +1422,5 @@
   },
   "verifyBrowserDescription": {
     "message": "Please ensure the shown fingerprint is identical to the fingerprint showed in the browser extension."
-=======
-  "acceptPolicies": {
-    "message": "By checking this box you agree to the following:"
-  },
-  "acceptPoliciesError": {
-    "message": "Terms of Service and Privacy Policy have not been acknowledged."
->>>>>>> e3c4d4f8
   }
 }