import { ChangeDetectorRef, NO_ERRORS_SCHEMA, NgZone } from "@angular/core";
import { ComponentFixture, TestBed } from "@angular/core/testing";
import { ActivatedRoute } from "@angular/router";
import { mock, MockProxy } from "jest-mock-extended";

import { I18nPipe } from "@bitwarden/angular/platform/pipes/i18n.pipe";
import { BroadcasterService } from "@bitwarden/common/platform/abstractions/broadcaster.service";
import { I18nService } from "@bitwarden/common/platform/abstractions/i18n.service";
import { LogService } from "@bitwarden/common/platform/abstractions/log.service";
import { PlatformUtilsService } from "@bitwarden/common/platform/abstractions/platform-utils.service";
import { StateService } from "@bitwarden/common/platform/abstractions/state.service";
import { PasswordGenerationServiceAbstraction } from "@bitwarden/common/tools/generator/password";
import { UsernameGenerationServiceAbstraction } from "@bitwarden/common/tools/generator/username";
import { CipherService } from "@bitwarden/common/vault/abstractions/cipher.service";

import { GeneratorComponent } from "./generator.component";

describe("GeneratorComponent", () => {
  let component: GeneratorComponent;
  let fixture: ComponentFixture<GeneratorComponent>;
  let platformUtilsServiceMock: MockProxy<PlatformUtilsService>;

  beforeEach(() => {
    platformUtilsServiceMock = mock<PlatformUtilsService>();

    // FIXME: Verify that this floating promise is intentional. If it is, add an explanatory comment and ensure there is proper error handling.
    // eslint-disable-next-line @typescript-eslint/no-floating-promises
    TestBed.configureTestingModule({
      declarations: [GeneratorComponent, I18nPipe],
      providers: [
        {
          provide: PasswordGenerationServiceAbstraction,
          useValue: mock<PasswordGenerationServiceAbstraction>(),
        },
        {
          provide: UsernameGenerationServiceAbstraction,
          useValue: mock<UsernameGenerationServiceAbstraction>(),
        },
        {
          provide: StateService,
          useValue: mock<StateService>(),
        },
        {
          provide: PlatformUtilsService,
          useValue: platformUtilsServiceMock,
        },
        {
          provide: I18nService,
          useValue: mock<I18nService>(),
        },
        {
          provide: ActivatedRoute,
          useValue: mock<ActivatedRoute>(),
        },
        {
          provide: LogService,
          useValue: mock<LogService>(),
        },
        {
<<<<<<< HEAD
          provide: BroadcasterService,
          useValue: mock<BroadcasterService>(),
        },
        {
          provide: NgZone,
          useValue: new NgZone({
            enableLongStackTrace: true,
            shouldCoalesceEventChangeDetection: false,
            shouldCoalesceRunChangeDetection: false,
          }),
        },
        {
          provide: ChangeDetectorRef,
          useValue: mock<ChangeDetectorRef>(),
=======
          provide: CipherService,
          useValue: mock<CipherService>(),
>>>>>>> e4481680
        },
      ],
      schemas: [NO_ERRORS_SCHEMA],
    }).compileComponents();
  });

  beforeEach(() => {
    fixture = TestBed.createComponent(GeneratorComponent);
    component = fixture.componentInstance;
    fixture.detectChanges();
  });

  it("should create", () => {
    expect(component).toBeTruthy();
  });

  describe("usernameTypesLearnMore()", () => {
    it("should call platformUtilsService.launchUri() once", () => {
      component.usernameTypesLearnMore();
      expect(platformUtilsServiceMock.launchUri).toHaveBeenCalledTimes(1);
    });
  });
});<|MERGE_RESOLUTION|>--- conflicted
+++ resolved
@@ -57,7 +57,6 @@
           useValue: mock<LogService>(),
         },
         {
-<<<<<<< HEAD
           provide: BroadcasterService,
           useValue: mock<BroadcasterService>(),
         },
@@ -72,10 +71,10 @@
         {
           provide: ChangeDetectorRef,
           useValue: mock<ChangeDetectorRef>(),
-=======
+        },
+        {
           provide: CipherService,
           useValue: mock<CipherService>(),
->>>>>>> e4481680
         },
       ],
       schemas: [NO_ERRORS_SCHEMA],
